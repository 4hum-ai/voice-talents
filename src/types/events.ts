--- conflicted
+++ resolved
@@ -40,13 +40,8 @@
   resource: string
   id: string
   action: CrudAction
-<<<<<<< HEAD
-  beforeData?: unknown
-  afterData?: unknown
-=======
   beforeData?: T
   afterData?: T
->>>>>>> 4afedaaf
   at: number
 }
 
