<template>
  <div>
    <AppBar :loading="loadingCounts">
      <template #title> Hi, {{ auth.user?.displayName || auth.user?.email || 'there' }} </template>
      <template #subtitle> You are logged in as {{ auth.user?.email || '—' }} </template>
      <template #actions>
        <div class="flex flex-wrap items-center gap-3 sm:flex-nowrap">
          <div class="w-full sm:w-64">
            <label class="sr-only" for="resource-search">Search resources</label>
            <SearchInput id="resource-search" v-model="filter" placeholder="Search resources…" />
          </div>
          <ActionsMenu :items="menuItems" @select="onMenuSelect" />
        </div>
      </template>
    </AppBar>
    <div class="h-4" />
    <main class="p-6">
      <section v-if="isLoading" class="mt-6">
        <div class="grid gap-4 sm:grid-cols-2 lg:grid-cols-3">
          <div
            v-for="i in 6"
            :key="i"
            class="block rounded-lg border border-gray-200 bg-white p-4 shadow-sm dark:border-gray-700 dark:bg-gray-800"
          >
            <div class="flex animate-pulse items-start gap-3">
              <div class="h-10 w-10 flex-none rounded-md bg-gray-200 dark:bg-gray-700" />
              <div class="flex-1 space-y-2">
                <div class="h-4 w-2/3 rounded bg-gray-200 dark:bg-gray-700" />
                <div class="h-3 w-full rounded bg-gray-200 dark:bg-gray-700" />
              </div>
            </div>
          </div>
        </div>
      </section>

      <section v-else-if="visibleResources.length === 0" class="mt-6">
        <div
          class="rounded-lg border border-gray-200 bg-white p-6 text-center text-sm text-gray-600 dark:border-gray-700 dark:bg-gray-800 dark:text-gray-300"
        >
          <div
            class="mx-auto mb-2 flex h-10 w-10 items-center justify-center rounded-full bg-gray-100 dark:bg-gray-700"
          >
            <svg
              class="h-5 w-5 text-gray-400 dark:text-gray-300"
              viewBox="0 0 24 24"
              fill="none"
              stroke="currentColor"
            >
              <path
                stroke-linecap="round"
                stroke-linejoin="round"
                stroke-width="2"
                d="m21 21-4.35-4.35m0-6.4a6.4 6.4 0 1 1-12.8 0 6.4 6.4 0 0 1 12.8 0Z"
              />
            </svg>
          </div>
          <div v-if="filter">No resources match “{{ filter }}”.</div>
          <div v-else>No resources available.</div>
        </div>
      </section>

      <section v-else>
        <div class="grid gap-4 sm:grid-cols-2 lg:grid-cols-3">
          <router-link
            v-for="m in visibleResources"
            :key="m.name"
            :to="`/${m.name}`"
            class="block rounded-lg border border-gray-200 bg-white p-4 shadow-sm transition hover:-translate-y-0.5 hover:shadow-md dark:border-gray-700 dark:bg-gray-800 dark:shadow-none dark:hover:shadow-md"
          >
            <div class="flex items-start justify-between gap-3">
              <div class="flex items-start gap-3">
                <div class="h-10 w-10 flex-none overflow-hidden">
                  <div class="grid h-full w-full place-items-center">
                    <Avatar
                      :label="m.displayName || toTitle(m.name)"
                      :seed="m.name"
                      shape="square"
                    />
                  </div>
                </div>
                <div>
                  <h3 class="text-base font-semibold text-gray-900 dark:text-gray-100">
                    {{ m.displayName || toTitle(m.name) }}
                  </h3>
                  <p v-if="m.description" class="mt-1 text-sm text-gray-500 dark:text-gray-400">
                    {{ m.description }}
                  </p>
                </div>
              </div>
              <div class="text-right">
                <div v-if="countsLoading[m.name]" class="flex h-7 items-center justify-end">
                  <LoadingIcon
                    class="h-5 w-5 animate-spin text-gray-400 dark:text-gray-300"
                    aria-hidden="true"
                  />
                </div>
                <div v-else class="text-2xl font-bold text-gray-900 dark:text-gray-100">
                  {{ formatCount(counts[m.name]) }}
                </div>
                <div class="text-xs text-gray-500 dark:text-gray-400">Total</div>
              </div>
            </div>
          </router-link>
        </div>
      </section>

      <section class="mt-10 space-y-6">
        <div class="grid gap-4 lg:grid-cols-2">
          <div
            class="rounded-lg border border-gray-200 bg-white p-4 shadow-sm dark:border-gray-700 dark:bg-gray-800"
          >
            <h2 class="mb-3 text-sm font-semibold text-gray-900 dark:text-gray-100">
              Recent visits
            </h2>
            <div v-if="recentVisits.length === 0" class="text-sm text-gray-500 dark:text-gray-400">
              No recent visits yet.
            </div>
            <ul v-else class="divide-y divide-gray-200 dark:divide-gray-700">
              <li
                v-for="v in recentVisits"
                :key="`${v.resource}:${v.id}`"
                class="flex items-center justify-between gap-3 py-2"
              >
                <div class="min-w-0">
                  <div class="truncate text-sm font-medium text-gray-900 dark:text-gray-100">
                    {{ labelFor(v.resource, v.data) }}
                  </div>
                  <div class="truncate text-xs text-gray-500 dark:text-gray-400">
                    {{ v.resource }} • {{ formatTimeAgo(v.lastVisited) }} • {{ v.count }}×
                  </div>
                </div>
                <button
                  class="rounded border border-gray-300 bg-white px-2 py-1 text-xs text-gray-700 hover:bg-gray-50 dark:border-gray-700 dark:bg-gray-900 dark:text-gray-300 dark:hover:bg-gray-700"
                  @click="openItem(v.resource, v.id)"
                >
                  Open
                </button>
              </li>
            </ul>
          </div>

          <div
            class="rounded-lg border border-gray-200 bg-white p-4 shadow-sm dark:border-gray-700 dark:bg-gray-800"
          >
            <h2 class="mb-3 text-sm font-semibold text-gray-900 dark:text-gray-100">
              Recent activities
            </h2>
            <div
              v-if="recentActivities.length === 0"
              class="text-sm text-gray-500 dark:text-gray-400"
            >
              No recent activities yet.
            </div>
            <ul v-else class="divide-y divide-gray-200 dark:divide-gray-700">
              <li
                v-for="a in recentActivities"
                :key="`${a.resource}:${a.id}:${a.at}`"
                class="flex items-center justify-between gap-3 py-2"
              >
                <div class="min-w-0">
                  <div class="truncate text-sm font-medium text-gray-900 dark:text-gray-100">
                    <span
                      :class="[
                        'mr-2 inline-flex items-center rounded px-1.5 py-0.5 text-[11px] font-medium',
                        actionBadgeClass(a.action),
                      ]"
                      >{{ a.action }}</span
                    >
                    {{ labelFor(a.resource, a.afterData || a.beforeData) }}
                  </div>
                  <div class="truncate text-xs text-gray-500 dark:text-gray-400">
                    {{ a.resource }} • {{ formatTimeAgo(a.at) }}
                  </div>
                </div>
                <button
                  class="rounded border border-gray-300 bg-white px-2 py-1 text-xs text-gray-700 hover:bg-gray-50 dark:border-gray-700 dark:bg-gray-900 dark:text-gray-300 dark:hover:bg-gray-700"
                  @click="onRevert(a)"
                >
                  Revert
                </button>
              </li>
            </ul>
          </div>
        </div>
      </section>
    </main>
  </div>
</template>

<script setup lang="ts">
defineOptions({ name: 'Dashboard' })
import { onMounted, onBeforeUnmount, ref, computed } from 'vue'
import ActionsMenu from '@/components/atoms/ActionsMenu.vue'
import AppBar from '@/components/molecules/AppBar.vue'
import Avatar from '@/components/atoms/Avatar.vue'
import SearchInput from '@/components/atoms/SearchInput.vue'
import { useResourceService } from '@/composables/useResourceService'
import { useUiConfig, type AdminResourceInfo } from '@/composables/useUiConfig'
import { useAuthStore } from '@/stores/auth'
import { useRouter } from 'vue-router'
import { useTheme } from '@/composables/useTheme'
import LoadingIcon from '~icons/mdi/loading'
import { useActivity } from '@/composables/useActivity'
import { useEventBus } from '@vueuse/core'
import { EVENT_ACTIVITIES_UPDATED, EVENT_VISITS_UPDATED } from '@/types/events'

// Connection health check removed as it's low value for UX
const api = useResourceService()
const uiConfig = useUiConfig()
const auth = useAuthStore()
const router = useRouter()
const { isDark, toggleTheme } = useTheme()
const activity = useActivity()
const visitsBus = useEventBus<null>(EVENT_VISITS_UPDATED)
const activitiesBus = useEventBus<null>(EVENT_ACTIVITIES_UPDATED)
let offVisits: (() => void) | null = null
let offActivities: (() => void) | null = null

const counts = ref<Record<string, number | null>>({})
const countsLoading = ref<Record<string, boolean>>({})
const adminResources = ref<AdminResourceInfo[]>([])
const loadingCounts = ref(false)
const loadingResources = ref(true)
const filter = ref('')
const isLoading = computed(() => loadingResources.value)

const toTitle = (value: string): string => {
  const base = value.replace(/^\//, '').replace(/-/g, ' ')
  return base.charAt(0).toUpperCase() + base.slice(1)
}

const formatCount = (n: number | null | undefined): string => {
  if (n === null || n === undefined) return '—'
  return new Intl.NumberFormat().format(n)
}

const visibleResources = computed(() => {
  const q = filter.value.trim().toLowerCase()
  const mods = q
    ? adminResources.value.filter((m) => {
        const name = (m.displayName || m.name).toLowerCase()
        const desc = (m.description || '').toLowerCase()
        return name.includes(q) || desc.includes(q)
      })
    : adminResources.value.slice()

  return mods.sort((a, b) => {
    const an = (a.displayName || a.name).toLowerCase()
    const bn = (b.displayName || b.name).toLowerCase()
    return an.localeCompare(bn)
  })
})

const loadCounts = async () => {
  loadingCounts.value = true
  try {
    if (adminResources.value.length === 0) {
      try {
        adminResources.value = await uiConfig.listResources()
      } catch {
        adminResources.value = []
      }
    }
    const mods = adminResources.value.map((m) => m.name)
    // Prime placeholders
    const seed: Record<string, number | null> = {}
    mods.forEach((m) => (seed[m] = null))
    counts.value = seed
    const loadingSeed: Record<string, boolean> = {}
    mods.forEach((m) => (loadingSeed[m] = true))
    countsLoading.value = loadingSeed
    // Limit concurrency to avoid overwhelming API if many modules
    const queue = mods.slice()
    const workers = Array.from({ length: 4 }).map(async () => {
      while (queue.length) {
        const mod = queue.shift()!
        try {
          const res = await api.list(mod, { page: 1, limit: 1 })
          counts.value[mod] = res.pagination.total
        } catch {
          counts.value[mod] = null
        } finally {
          countsLoading.value[mod] = false
        }
      }
    })
    await Promise.all(workers)
  } finally {
    loadingCounts.value = false
  }
}

// No connection check

const menuItems = computed(() => [
  {
    key: 'refresh-stats',
    label: loadingCounts.value ? 'Refreshing…' : 'Refresh Stats',
  },
  {
    key: 'toggle-theme',
    label: isDark.value ? 'Switch to Light' : 'Switch to Dark',
  },
  { key: 'logout', label: 'Logout' },
])

const onMenuSelect = async (key: string) => {
  if (key === 'refresh-stats') {
    await loadCounts()
  } else if (key === 'toggle-theme') {
    toggleTheme()
  } else if (key === 'logout') {
    await auth.logoutUser()
    await router.push({ name: 'Auth' })
  }
}

onMounted(async () => {
  loadingResources.value = true
  try {
    adminResources.value = await uiConfig.listResources()
  } catch {
    adminResources.value = []
  } finally {
    loadingResources.value = false
  }
  await loadCounts()
  refreshActivityLists()
  try {
    offVisits = visitsBus.on(() => refreshActivityLists())
    offActivities = activitiesBus.on(() => refreshActivityLists())
  } catch {
    /* ignore */
  }
})

onBeforeUnmount(() => {
  if (offVisits) offVisits()
  if (offActivities) offActivities()
})

// Visual helpers moved to Avatar atom
// Activity and label helpers
<<<<<<< HEAD
const recentVisits = ref<unknown[]>([]);
const recentActivities = ref<unknown[]>([]);
const limit =
  Number(
    (import.meta as { env?: Record<string, unknown> }).env
      ?.VITE_DASHBOARD_ACTIVITY_LIMIT,
  ) || 10;
=======
const recentVisits = ref<any[]>([])
const recentActivities = ref<any[]>([])
const limit = Number((import.meta as any).env?.VITE_DASHBOARD_ACTIVITY_LIMIT) || 10
>>>>>>> d30e12ae

function refreshActivityLists() {
  try {
    recentVisits.value = activity.getRecentVisits(limit)
    recentActivities.value = activity.getRecentActivities(limit)
  } catch {
    recentVisits.value = []
    recentActivities.value = []
  }
}

function openItem(module: string, id: string) {
  router.push({ path: `/${module}/${id}` }).catch(() => {})
}

function formatTimeAgo(ts: number): string {
  const diff = Date.now() - ts
  const s = Math.floor(diff / 1000)
  if (s < 60) return `${s}s ago`
  const m = Math.floor(s / 60)
  if (m < 60) return `${m}m ago`
  const h = Math.floor(m / 60)
  if (h < 24) return `${h}h ago`
  const d = Math.floor(h / 24)
  return `${d}d ago`
}

function actionBadgeClass(action: string): string {
  if (action === 'create') return 'bg-green-50 text-green-700 border border-green-200'
  if (action === 'update') return 'bg-yellow-50 text-yellow-700 border border-yellow-200'
  if (action === 'delete') return 'bg-red-50 text-red-700 border border-red-200'
  return 'bg-gray-50 text-gray-700 border border-gray-200'
}

async function onRevert(a: unknown) {
  try {
    await activity.revert(a)
    refreshActivityLists()
  } catch {
    /* ignore */
  }
}

<<<<<<< HEAD
function labelFor(resourceName: string, data: unknown): string {
  if (!data || typeof data !== "object") return String(data ?? "-");
  const cfg = (
    useUiConfig() as { state?: { configs?: Record<string, unknown> } }
  ).state?.configs?.[resourceName] as unknown;
  const pick = (key?: string) => (key && data[key] ? String(data[key]) : "");
=======
function labelFor(resourceName: string, data: any): string {
  if (!data || typeof data !== 'object') return String(data ?? '-')
  const cfg = (useUiConfig() as any).state?.configs?.[resourceName] as any
  const pick = (key?: string) => (key && data[key] ? String(data[key]) : '')
>>>>>>> d30e12ae
  // Try known config keys
  const fromGallery = pick(cfg?.views?.gallery?.titleField)
  if (fromGallery) return fromGallery
  const fromKanban = pick(cfg?.views?.kanban?.cardTitleField)
  if (fromKanban) return fromKanban
  const fromCalendar = pick(cfg?.views?.calendar?.titleField)
  if (fromCalendar) return fromCalendar
  // Try list column with titleField set
<<<<<<< HEAD
  const columns = (cfg?.views?.list?.columns || []) as unknown[];
=======
  const columns = (cfg?.views?.list?.columns || []) as any[]
>>>>>>> d30e12ae
  for (const c of columns) {
    const t = pick(c?.titleField) || pick(c?.key)
    if (t) return t
  }
  // Common fallbacks
  return data.name || data.title || data.displayName || data.email || data.id || data._id || '-'
}
</script><|MERGE_RESOLUTION|>--- conflicted
+++ resolved
@@ -341,19 +341,11 @@
 
 // Visual helpers moved to Avatar atom
 // Activity and label helpers
-<<<<<<< HEAD
-const recentVisits = ref<unknown[]>([]);
-const recentActivities = ref<unknown[]>([]);
+const recentVisits = ref<unknown[]>([])
+const recentActivities = ref<unknown[]>([])
 const limit =
-  Number(
-    (import.meta as { env?: Record<string, unknown> }).env
-      ?.VITE_DASHBOARD_ACTIVITY_LIMIT,
-  ) || 10;
-=======
-const recentVisits = ref<any[]>([])
-const recentActivities = ref<any[]>([])
-const limit = Number((import.meta as any).env?.VITE_DASHBOARD_ACTIVITY_LIMIT) || 10
->>>>>>> d30e12ae
+  Number((import.meta as { env?: Record<string, unknown> }).env?.VITE_DASHBOARD_ACTIVITY_LIMIT) ||
+  10
 
 function refreshActivityLists() {
   try {
@@ -397,19 +389,12 @@
   }
 }
 
-<<<<<<< HEAD
 function labelFor(resourceName: string, data: unknown): string {
-  if (!data || typeof data !== "object") return String(data ?? "-");
-  const cfg = (
-    useUiConfig() as { state?: { configs?: Record<string, unknown> } }
-  ).state?.configs?.[resourceName] as unknown;
-  const pick = (key?: string) => (key && data[key] ? String(data[key]) : "");
-=======
-function labelFor(resourceName: string, data: any): string {
   if (!data || typeof data !== 'object') return String(data ?? '-')
-  const cfg = (useUiConfig() as any).state?.configs?.[resourceName] as any
+  const cfg = (useUiConfig() as { state?: { configs?: Record<string, unknown> } }).state?.configs?.[
+    resourceName
+  ] as unknown
   const pick = (key?: string) => (key && data[key] ? String(data[key]) : '')
->>>>>>> d30e12ae
   // Try known config keys
   const fromGallery = pick(cfg?.views?.gallery?.titleField)
   if (fromGallery) return fromGallery
@@ -418,11 +403,7 @@
   const fromCalendar = pick(cfg?.views?.calendar?.titleField)
   if (fromCalendar) return fromCalendar
   // Try list column with titleField set
-<<<<<<< HEAD
-  const columns = (cfg?.views?.list?.columns || []) as unknown[];
-=======
-  const columns = (cfg?.views?.list?.columns || []) as any[]
->>>>>>> d30e12ae
+  const columns = (cfg?.views?.list?.columns || []) as unknown[]
   for (const c of columns) {
     const t = pick(c?.titleField) || pick(c?.key)
     if (t) return t
