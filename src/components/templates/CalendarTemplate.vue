--- conflicted
+++ resolved
@@ -20,51 +20,23 @@
           >
             + Add
           </button>
-          <IconButton
-            v-if="hasCreateAction"
-            aria-label="Add"
-            @click="openCreate()"
-          >
+          <IconButton v-if="hasCreateAction" aria-label="Add" @click="openCreate()">
             <svg class="h-5 w-5" viewBox="0 0 24 24" fill="currentColor" aria-hidden="true">
               <path
                 d="M12 6.75a.75.75 0 01.75.75v3.75H16.5a.75.75 0 010 1.5h-3.75V16.5a.75.75 0 01-1.5 0v-3.75H7.5a.75.75 0 010-1.5h3.75V7.5A.75.75 0 0112 6.75z"
               />
             </svg>
-<<<<<<< HEAD
           </IconButton>
           <IconButton aria-label="Search" @click="openSearch">
-            <svg
-              class="h-5 w-5"
-              viewBox="0 0 24 24"
-              fill="currentColor"
-              aria-hidden="true"
-            >
-=======
-          </button>
-          <button
-            class="focus:ring-primary-500 inline-flex h-9 w-9 items-center justify-center rounded-md border border-gray-300 bg-white text-gray-600 hover:bg-gray-50 focus:ring-2 focus:outline-none dark:border-gray-700 dark:bg-gray-800 dark:text-gray-300 dark:hover:bg-gray-700"
-            aria-label="Search"
-            @click="openSearch"
-          >
             <svg class="h-5 w-5" viewBox="0 0 24 24" fill="currentColor" aria-hidden="true">
->>>>>>> d30e12ae
               <path
                 fill-rule="evenodd"
                 d="M10.5 3.75a6.75 6.75 0 104.243 11.93l3.788 3.789a.75.75 0 101.06-1.06l-3.788-3.79A6.75 6.75 0 0010.5 3.75zm-5.25 6.75a5.25 5.25 0 1110.5 0 5.25 5.25 0 01-10.5 0z"
                 clip-rule="evenodd"
               />
             </svg>
-<<<<<<< HEAD
           </IconButton>
-          <ActionsMenu
-            :items="layoutMenuItems"
-            size="md"
-            @select="handleLayoutSelect"
-          >
-=======
-          </button>
           <ActionsMenu :items="layoutMenuItems" size="md" @select="handleLayoutSelect">
->>>>>>> d30e12ae
             <template #label>
               <svg class="h-5 w-5" viewBox="0 0 24 24" fill="currentColor" aria-hidden="true">
                 <path
@@ -136,18 +108,6 @@
 </template>
 
 <script setup lang="ts">
-<<<<<<< HEAD
-import { computed, watch, shallowRef, ref, onMounted } from "vue";
-import { useRoute, useRouter } from "vue-router";
-import { toDate, toISODate } from "@/utils/date";
-import { ScheduleXCalendar } from "@schedule-x/vue";
-import { createCalendar, createViewMonthGrid } from "@schedule-x/calendar";
-import "temporal-polyfill/global";
-import AppBar from "@/components/molecules/AppBar.vue";
-import ActionsMenu from "@/components/atoms/ActionsMenu.vue";
-import SearchInput from "@/components/atoms/SearchInput.vue";
-import IconButton from "@/components/atoms/IconButton.vue";
-=======
 import { computed, watch, shallowRef, ref, onMounted } from 'vue'
 import { useRoute, useRouter } from 'vue-router'
 import { toDate, toISODate } from '@/utils/date'
@@ -157,51 +117,28 @@
 import AppBar from '@/components/molecules/AppBar.vue'
 import ActionsMenu from '@/components/atoms/ActionsMenu.vue'
 import SearchInput from '@/components/atoms/SearchInput.vue'
->>>>>>> d30e12ae
+import IconButton from '@/components/atoms/IconButton.vue'
 
 // calendar core
 
 type Props = {
-<<<<<<< HEAD
-  data: unknown[];
-  config: {
-    titleField?: string;
-    dateField?: string;
-    endDateField?: string;
-    actions?: unknown[];
-  };
-  resourceName?: string;
-  uiConfig?: unknown;
-  loading?: boolean;
-};
-const props = defineProps<Props>();
-const emit = defineEmits<{
-  (e: "action", action: string, item?: unknown): void;
-  (e: "item-click", item: unknown): void;
-  (
-    e: "filters-change",
-    payload: { from?: string; to?: string; preset?: string },
-  ): void;
-}>();
-=======
-  data: any[]
+  data: unknown[]
   config: {
     titleField?: string
     dateField?: string
     endDateField?: string
-    actions?: any[]
+    actions?: unknown[]
   }
   resourceName?: string
-  uiConfig?: any
+  uiConfig?: unknown
   loading?: boolean
 }
 const props = defineProps<Props>()
 const emit = defineEmits<{
-  (e: 'action', action: string, item?: any): void
-  (e: 'item-click', item: any): void
+  (e: 'action', action: string, item?: unknown): void
+  (e: 'item-click', item: unknown): void
   (e: 'filters-change', payload: { from?: string; to?: string; preset?: string }): void
 }>()
->>>>>>> d30e12ae
 
 const route = useRoute()
 const router = useRouter()
@@ -217,9 +154,9 @@
     globalThis as {
       Temporal: {
         PlainDate: {
-          from: (date: { year: number; month: number; day: number }) => unknown;
-        };
-      };
+          from: (date: { year: number; month: number; day: number }) => unknown
+        }
+      }
     }
   ).Temporal.PlainDate.from({
     year: d.getFullYear(),
@@ -229,24 +166,13 @@
 }
 
 const mappedEvents = computed(() => {
-<<<<<<< HEAD
-  const dateField = props.config.dateField || "date";
-  const endField =
-    (props.config as { endDateField?: string }).endDateField || dateField;
+  const dateField = props.config.dateField || 'date'
+  const endField = (props.config as { endDateField?: string }).endDateField || dateField
   return (props.data || [])
     .map((item: unknown, idx: number) => {
-      const startD = toDate(item?.[dateField]);
-      if (!startD) return null;
-      const endD = toDate(item?.[endField]) || startD;
-=======
-  const dateField = props.config.dateField || 'date'
-  const endField = (props.config as any).endDateField || dateField
-  return (props.data || [])
-    .map((item: any, idx: number) => {
       const startD = toDate(item?.[dateField])
       if (!startD) return null
       const endD = toDate(item?.[endField]) || startD
->>>>>>> d30e12ae
       return {
         id: String(item?.id ?? item?._id ?? idx),
         title: String(item?.[props.config.titleField || 'title'] ?? ''),
@@ -255,13 +181,8 @@
         __raw: item,
       }
     })
-<<<<<<< HEAD
-    .filter(Boolean) as unknown[];
-});
-=======
-    .filter(Boolean) as any[]
+    .filter(Boolean) as unknown[]
 })
->>>>>>> d30e12ae
 
 function buildApp() {
   return createCalendar({
@@ -290,14 +211,8 @@
 
 // Only emit initial range if no date filters exist in URL to avoid duplicate query updates
 try {
-<<<<<<< HEAD
-  const q = route.query as Record<string, unknown>;
-  const df = (props.uiConfig?.views?.calendar?.dateField ||
-    "createdAt") as string;
-=======
-  const q = route.query as Record<string, any>
+  const q = route.query as Record<string, unknown>
   const df = (props.uiConfig?.views?.calendar?.dateField || 'createdAt') as string
->>>>>>> d30e12ae
   const hasDateFilter = Boolean(
     q[`filters[${df}][$between]`] || q[`filters[${df}][$gte]`] || q[`filters[${df}][$lte]`],
   )
@@ -306,13 +221,8 @@
   void 0
 }
 
-<<<<<<< HEAD
 function handleItemClick(item: unknown) {
-  if (item) emit("item-click", item);
-=======
-function handleItemClick(item: any) {
   if (item) emit('item-click', item)
->>>>>>> d30e12ae
 }
 
 // appbar aux state
@@ -322,23 +232,12 @@
 const hasCreateAction = computed(
   () =>
     Array.isArray(props.config?.actions) &&
-<<<<<<< HEAD
-    (props.config.actions as unknown[]).some(
-      (a) => (a as { name?: string })?.name === "create",
-    ),
-);
-const isSearchOpen = ref(false);
-const searchQuery = ref("");
-const selectedSearchField = ref<"all" | string>("all");
-const searchInputRef = ref<HTMLInputElement | null>(null);
-=======
-    (props.config.actions as any[]).some((a) => a?.name === 'create'),
+    (props.config.actions as unknown[]).some((a) => (a as { name?: string })?.name === 'create'),
 )
 const isSearchOpen = ref(false)
 const searchQuery = ref('')
 const selectedSearchField = ref<'all' | string>('all')
 const searchInputRef = ref<HTMLInputElement | null>(null)
->>>>>>> d30e12ae
 function openSearch() {
   isSearchOpen.value = true
   setTimeout(() => searchInputRef.value?.focus(), 0)
@@ -347,26 +246,14 @@
   isSearchOpen.value = false
 }
 function handleSearchInput() {
-<<<<<<< HEAD
-  const search = searchQuery.value?.trim() || "";
-  const field =
-    selectedSearchField.value !== "all" ? selectedSearchField.value : undefined;
-  const nextQuery: Record<string, unknown> = { ...route.query, page: "1" };
-  if (search) nextQuery.search = search;
-  else delete nextQuery.search;
-  if (field) nextQuery.searchField = field;
-  else delete nextQuery.searchField;
-  router.replace({ query: nextQuery }).catch(() => {});
-=======
   const search = searchQuery.value?.trim() || ''
   const field = selectedSearchField.value !== 'all' ? selectedSearchField.value : undefined
-  const nextQuery: Record<string, any> = { ...route.query, page: '1' }
+  const nextQuery: Record<string, unknown> = { ...route.query, page: '1' }
   if (search) nextQuery.search = search
   else delete nextQuery.search
   if (field) nextQuery.searchField = field
   else delete nextQuery.searchField
   router.replace({ query: nextQuery }).catch(() => {})
->>>>>>> d30e12ae
 }
 let searchDebounceTimer: number | undefined
 function handleSearchInputDebounced() {
@@ -381,15 +268,9 @@
   { key: 'kanban', label: 'Kanban' },
 ])
 function handleLayoutSelect(key: string) {
-<<<<<<< HEAD
-  if (!["list", "gallery", "calendar", "kanban"].includes(key)) return;
-  const nextQuery: Record<string, unknown> = { view: key };
-  router.replace({ query: nextQuery }).catch(() => {});
-=======
   if (!['list', 'gallery', 'calendar', 'kanban'].includes(key)) return
-  const nextQuery: Record<string, any> = { view: key }
+  const nextQuery: Record<string, unknown> = { view: key }
   router.replace({ query: nextQuery }).catch(() => {})
->>>>>>> d30e12ae
 }
 
 // duplicate removed
@@ -397,37 +278,11 @@
   /* stub to satisfy template; calendar may not use form directly */
 }
 
-<<<<<<< HEAD
-const searchableFieldOptions = computed<{ key: string; label: string }[]>(
-  () => {
-    const cfg = uiConfig.value;
-    if (!cfg?.views?.list) return [];
-    const explicit = cfg.views.list.searchableFields as string[] | undefined;
-    const columns = (cfg.views.list.columns || []) as unknown[];
-    const fromColumns = columns
-      .filter(
-        (c) =>
-          c?.type === "text" ||
-          c?.type === "url" ||
-          c?.type === "email" ||
-          c?.searchable === true,
-      )
-      .map((c) => ({ key: String(c.key), label: String(c.label || c.key) }));
-    const fromExplicit = (explicit || []).map((k) => {
-      const col = columns.find((c) => c.key === k);
-      return { key: String(k), label: String(col?.label || k) };
-    });
-    const merged: Record<string, { key: string; label: string }> = {};
-    for (const f of [...fromColumns, ...fromExplicit]) merged[f.key] = f;
-    return Object.values(merged);
-  },
-);
-=======
 const searchableFieldOptions = computed<{ key: string; label: string }[]>(() => {
   const cfg = uiConfig.value
   if (!cfg?.views?.list) return []
   const explicit = cfg.views.list.searchableFields as string[] | undefined
-  const columns = (cfg.views.list.columns || []) as any[]
+  const columns = (cfg.views.list.columns || []) as unknown[]
   const fromColumns = columns
     .filter(
       (c) =>
@@ -442,7 +297,6 @@
   for (const f of [...fromColumns, ...fromExplicit]) merged[f.key] = f
   return Object.values(merged)
 })
->>>>>>> d30e12ae
 
 // Sync time window from route so reopening filters reflects current state
 const dateField = computed(() => uiConfig.value?.views?.calendar?.dateField || 'createdAt')
