<template>
  <div class="min-h-screen">
    <AppBar :loading="loading" :show-back="true" @back="router.back()">
      <template #left>
        <div class="min-w-0">
          <div class="truncate text-base font-semibold text-gray-900 dark:text-gray-100">
            {{ uiConfig?.displayName || resourceName }}
          </div>
          <div class="truncate text-xs text-gray-500 dark:text-gray-400">
            {{ uiConfig?.description }}
          </div>
        </div>
      </template>
      <template #actions>
        <template v-if="!isSearchOpen">
          <button
            v-if="hasCreateAction"
            class="bg-primary-600 hover:bg-primary-700 focus:ring-primary-500 hidden items-center rounded-md px-3 py-2 text-sm font-medium text-white focus:ring-2 focus:ring-offset-2 focus:outline-none sm:inline-flex"
            @click="openCreate()"
          >
            + Add
          </button>
          <IconButton
            v-if="hasCreateAction"
            aria-label="Add"
            @click="openCreate()"
          >
            <svg class="h-5 w-5" viewBox="0 0 24 24" fill="currentColor" aria-hidden="true">
              <path
                d="M12 6.75a.75.75 0 01.75.75v3.75H16.5a.75.75 0 010 1.5h-3.75V16.5a.75.75 0 01-1.5 0v-3.75H7.5a.75.75 0 010-1.5h3.75V7.5A.75.75 0 0112 6.75z"
              />
            </svg>
<<<<<<< HEAD
          </IconButton>
          <IconButton aria-label="Search" @click="openSearch">
            <svg
              class="h-5 w-5"
              viewBox="0 0 24 24"
              fill="currentColor"
              aria-hidden="true"
            >
=======
          </button>
          <button
            class="focus:ring-primary-500 inline-flex h-9 w-9 items-center justify-center rounded-md border border-gray-300 bg-white text-gray-600 hover:bg-gray-50 focus:ring-2 focus:outline-none dark:border-gray-700 dark:bg-gray-800 dark:text-gray-300 dark:hover:bg-gray-700"
            aria-label="Search"
            @click="openSearch"
          >
            <svg class="h-5 w-5" viewBox="0 0 24 24" fill="currentColor" aria-hidden="true">
>>>>>>> d30e12ae
              <path
                fill-rule="evenodd"
                d="M10.5 3.75a6.75 6.75 0 104.243 11.93l3.788 3.789a.75.75 0 101.06-1.06l-3.788-3.79A6.75 6.75 0 0010.5 3.75zm-5.25 6.75a5.25 5.25 0 1110.5 0 5.25 5.25 0 01-10.5 0z"
                clip-rule="evenodd"
              />
            </svg>
<<<<<<< HEAD
          </IconButton>
          <ActionsMenu
            :items="layoutMenuItems"
            size="md"
            @select="handleLayoutSelect"
          >
=======
          </button>
          <ActionsMenu :items="layoutMenuItems" size="md" @select="handleLayoutSelect">
>>>>>>> d30e12ae
            <template #label>
              <svg class="h-5 w-5" viewBox="0 0 24 24" fill="currentColor" aria-hidden="true">
                <path
                  d="M3 5.25A2.25 2.25 0 015.25 3h4.5A2.25 2.25 0 0112 5.25v4.5A2.25 2.25 0 019.75 12h-4.5A2.25 2.25 0 013 9.75v-4.5zM12 14.25A2.25 2.25 0 0114.25 12h4.5A2.25 2.25 0 0121 14.25v4.5A2.25 2.25 0 0118.75 21h-4.5A2.25 2.25 0 0112 18.75v-4.5zM3 14.25A2.25 2.25 0 015.25 12h4.5A2.25 2.25 0 0112 14.25v4.5A2.25 2.25 0 019.75 21h-4.5A2.25 2.25 0 013 18.75v-4.5zM14.25 3A2.25 2.25 0 0012 5.25v4.5A2.25 2.25 0 0014.25 12h4.5A2.25 2.25 0 0021 9.75v-4.5A2.25 2.25 0 0018.75 3h-4.5z"
                />
              </svg>
            </template>
          </ActionsMenu>
        </template>
        <template v-else>
          <div class="flex min-w-0 flex-1 items-center gap-2">
            <SearchInput
              ref="searchInputRef"
              v-model="searchQuery"
              :placeholder="`Search ${resourceName}...`"
              @update:model-value="handleSearchInputDebounced"
            />
            <div class="hidden items-center gap-2 sm:flex">
              <div class="inline-flex items-center gap-2 text-sm text-gray-600 dark:text-gray-300">
                <label class="text-xs text-gray-500 dark:text-gray-400">Fields</label>
                <select
                  v-model="selectedSearchField"
                  class="rounded-md border border-gray-300 bg-white px-2 py-1.5 text-sm text-gray-900 dark:border-gray-700 dark:bg-gray-800 dark:text-gray-100"
                  @change="handleSearchInput"
                >
                  <option value="all">All fields</option>
                  <option v-for="f in searchableFieldOptions" :key="f.key" :value="f.key">
                    {{ f.label }}
                  </option>
                </select>
              </div>
              <button
                class="inline-flex items-center rounded-md bg-gray-100 px-3 py-2 text-sm font-medium text-gray-700 hover:bg-gray-200 focus:ring-2 focus:ring-gray-300 focus:ring-offset-2 focus:outline-none dark:bg-gray-800 dark:text-gray-300 dark:hover:bg-gray-700 dark:focus:ring-gray-600 dark:focus:ring-offset-gray-900"
                @click="openFilters"
              >
                Filters
              </button>
            </div>
          </div>
          <button
            class="focus:ring-primary-500 inline-flex h-9 w-9 items-center justify-center rounded-md border border-gray-300 bg-white text-gray-600 hover:bg-gray-50 focus:ring-2 focus:outline-none dark:border-gray-700 dark:bg-gray-800 dark:text-gray-300 dark:hover:bg-gray-700"
            aria-label="Close search"
            @click="closeSearch"
          >
            <svg class="h-5 w-5" viewBox="0 0 24 24" fill="currentColor" aria-hidden="true">
              <path
                fill-rule="evenodd"
                d="M6.225 4.811a.75.75 0 011.06 0L12 9.525l4.715-4.714a.75.75 0 111.06 1.06L13.06 10.586l4.715 4.714a.75.75 0 11-1.06 1.06L12 11.646l-4.715 4.714a.75.75 0 11-1.06-1.06l4.714-4.714-4.714-4.715a.75.75 0 010-1.06z"
                clip-rule="evenodd"
              />
            </svg>
          </button>
        </template>
      </template>
    </AppBar>

    <main class="space-y-6 p-4">
      <div class="flex flex-col gap-2 sm:flex-row sm:items-center sm:justify-between">
        <div class="text-sm text-gray-600 dark:text-gray-300">Time window</div>
        <div class="flex items-center gap-2">
          <TimeWindowPicker
            :preset="selectedPreset"
            :from="fromISO"
            :to="toISO"
            @change="onTimeWindowChange"
          />
        </div>
      </div>

      <div
        v-if="activeFilters && activeFilters.length > 0"
        class="-mt-2 flex flex-wrap items-center gap-2"
      >
        <Chip
          v-for="chip in activeFilters"
          :key="chip.key"
          :label="chip.label"
          closable
          @close="() => emit('clear-filter', chip.key)"
        />
        <button
          class="rounded-full border border-gray-300 bg-white px-2 py-1 text-xs text-gray-700 hover:bg-gray-50 dark:border-gray-700 dark:bg-gray-800 dark:text-gray-300 dark:hover:bg-gray-700"
          @click="emit('clear-all-filters')"
        >
          Clear all
        </button>
      </div>

      <div class="grid grid-cols-1 gap-4 sm:grid-cols-2 lg:grid-cols-3 lg:gap-6 xl:grid-cols-4">
        <div
          v-for="column in config.columns"
          :key="column.value"
          :ref="(el) => setColumnRef(column.value, el as HTMLElement)"
          class="min-h-[300px] rounded-lg border border-gray-200 bg-gray-50 p-4 dark:border-gray-700 dark:bg-gray-900"
        >
          <div
            class="mb-4 flex items-center justify-between border-b border-gray-200 pb-3 dark:border-gray-700"
          >
            <div class="flex items-center space-x-2">
              <div
                class="h-3 w-3 rounded-full"
                :style="{ backgroundColor: column.color || '#6b7280' }"
              />
              <h3 class="font-medium text-gray-900 dark:text-gray-100">
                {{ column.label }}
              </h3>
            </div>
            <span
              class="rounded-full bg-white px-2 py-1 text-sm text-gray-500 dark:bg-gray-800 dark:text-gray-400"
              >{{ getKanbanCount(column.value) }}</span
            >
          </div>
          <div class="space-y-3">
            <template v-for="item in getKanbanItems(column.value)" :key="item.id">
              <div
                :ref="(el) => setCardRef(item.id, el as HTMLElement)"
                class="cursor-grab touch-none rounded-lg border border-gray-200 bg-white p-4 transition-all duration-200 will-change-transform select-none hover:shadow-md active:cursor-grabbing dark:border-gray-700 dark:bg-gray-800"
                :class="{ 'z-50 shadow-lg': draggingItemId === item.id }"
                :style="[baseDragStyleRefs[item.id], cardStyleRefs[item.id]]"
                @click="handleItemClick(item)"
              >
                <div class="mb-1 text-sm font-medium text-gray-900 dark:text-gray-100">
                  {{ item[config.cardTitleField] }}
                </div>
                <div
                  v-if="config.cardDescriptionField"
                  class="text-xs text-gray-500 dark:text-gray-400"
                >
                  {{ item[config.cardDescriptionField] }}
                </div>
              </div>
              <div v-if="draggingItemId === item.id" :style="getPlaceholderStyle(item.id)" />
            </template>
            <div
              v-if="getKanbanItems(column.value).length === 0"
              class="py-8 text-center text-sm text-gray-400 dark:text-gray-500"
            >
              No items
            </div>
          </div>
        </div>
      </div>
    </main>

    <DynamicFormSidebar
      v-if="showFormSidebar"
      :title="formSidebarTitle"
      :form-config="uiConfig?.formView"
      :initial-data="formSidebarData"
      :loading="formSidebarLoading"
      :submit-text="formSidebarSubmitText"
      :loading-text="formSidebarLoadingText"
      @close="closeFormSidebar"
      @submit="handleFormSubmit"
    />

    <FilterSidebar
      :show="showFilterSidebar"
      title="Filters"
      @close="closeFilters"
      @clear="clearFilters"
      @apply="applyFilters"
    >
      <div class="space-y-4">
        <div>
          <label class="mb-1 block text-xs font-medium text-gray-500 dark:text-gray-400"
            >Time window</label
          >
          <TimeWindowPicker
            :preset="filterPreset"
            :from="filterFrom"
            :to="filterTo"
            @change="onTimeWindowChange"
          />
        </div>
        <div v-for="f in listFilters" :key="f.field" class="space-y-1">
          <label class="block text-xs font-medium text-gray-500 dark:text-gray-400">{{
            f.label
          }}</label>
          <template v-if="f.type === 'number'">
            <div class="flex items-center gap-2">
              <input
                type="number"
                :value="localFilterValues[f.field]?.min ?? ''"
                placeholder="Min"
                class="w-1/2 rounded-md border border-gray-300 bg-white px-2 py-1.5 text-sm text-gray-900 dark:border-gray-700 dark:bg-gray-800 dark:text-gray-100"
                @input="onLocalNumberChange(f.field, 'min', $event)"
              />
              <input
                type="number"
                :value="localFilterValues[f.field]?.max ?? ''"
                placeholder="Max"
                class="w-1/2 rounded-md border border-gray-300 bg-white px-2 py-1.5 text-sm text-gray-900 dark:border-gray-700 dark:bg-gray-800 dark:text-gray-100"
                @input="onLocalNumberChange(f.field, 'max', $event)"
              />
            </div>
          </template>
          <template v-else-if="f.type === 'select'">
            <select
              :value="localFilterValues[f.field]?.value ?? ''"
              class="w-full rounded-md border border-gray-300 bg-white px-2 py-1.5 text-sm text-gray-900 dark:border-gray-700 dark:bg-gray-800 dark:text-gray-100"
              @change="onLocalValueChange(f.field, $event)"
            >
              <option value="">Any</option>
              <option
                v-for="opt in f.options || []"
                :key="String(opt.value)"
                :value="String(opt.value)"
              >
                {{ opt.label }}
              </option>
            </select>
          </template>
          <template v-else-if="f.type === 'boolean'">
            <select
              :value="localFilterValues[f.field]?.value ?? ''"
              class="w-full rounded-md border border-gray-300 bg-white px-2 py-1.5 text-sm text-gray-900 dark:border-gray-700 dark:bg-gray-800 dark:text-gray-100"
              @change="onLocalValueChange(f.field, $event)"
            >
              <option value="">Any</option>
              <option value="true">True</option>
              <option value="false">False</option>
            </select>
          </template>
          <template v-else-if="f.type === 'date'">
            <DateRangeInput
              :from="localFilterValues[f.field]?.from ?? ''"
              :to="localFilterValues[f.field]?.to ?? ''"
              @update:from="
                (value) => onLocalDateChange(f.field, 'from', value)
              "
              @update:to="(value) => onLocalDateChange(f.field, 'to', value)"
            />
          </template>
        </div>
      </div>
    </FilterSidebar>
  </div>
</template>

<script setup lang="ts">
<<<<<<< HEAD
import { ref, watch, reactive, computed, onMounted } from "vue";
import { useRoute, useRouter } from "vue-router";
import { useDraggable } from "@vueuse/core";
import TimeWindowPicker from "@/components/molecules/TimeWindowPicker.vue";
import AppBar from "@/components/molecules/AppBar.vue";
import Chip from "@/components/atoms/Chip.vue";
import SearchInput from "@/components/atoms/SearchInput.vue";
import DynamicFormSidebar from "@/components/molecules/DynamicFormSidebar.vue";
import FilterSidebar from "@/components/molecules/FilterSidebar.vue";
import ActionsMenu from "@/components/atoms/ActionsMenu.vue";
import IconButton from "@/components/atoms/IconButton.vue";
import DateRangeInput from "@/components/atoms/DateRangeInput.vue";
import type {
  DataArray,
  ActionArray,
  UiConfig,
  FilterArray,
  ColumnArray,
} from "@/types/common";

interface Props {
  data: DataArray;
  config: {
    columns: ColumnArray;
    groupByField: string;
    cardTitleField: string;
    cardDescriptionField?: string;
    actions?: ActionArray;
  };
  resourceName?: string;
  uiConfig?: UiConfig;
  loading?: boolean;
  activeFilters?: { key: string; label: string }[];
=======
import { ref, watch, reactive, computed, onMounted } from 'vue'
import { useRoute, useRouter } from 'vue-router'
import { useDraggable } from '@vueuse/core'
import TimeWindowPicker from '@/components/molecules/TimeWindowPicker.vue'
import AppBar from '@/components/molecules/AppBar.vue'
import Chip from '@/components/atoms/Chip.vue'
import SearchInput from '@/components/atoms/SearchInput.vue'
import DynamicFormSidebar from '@/components/molecules/DynamicFormSidebar.vue'
import FilterSidebar from '@/components/molecules/FilterSidebar.vue'
import ActionsMenu from '@/components/atoms/ActionsMenu.vue'

interface Props {
  data: any[]
  config: {
    columns: any[]
    groupByField: string
    cardTitleField: string
    cardDescriptionField?: string
    actions?: any[]
  }
  resourceName?: string
  uiConfig?: any
  loading?: boolean
  activeFilters?: { key: string; label: string }[]
>>>>>>> d30e12ae
}
const props = defineProps<Props>()
const emit = defineEmits<{
<<<<<<< HEAD
  (e: "action", action: string, item?: unknown): void;
  (e: "item-click", item: unknown): void;
  (
    e: "status-change",
    payload: { item: unknown; from: string; to: string },
  ): void;
  (
    e: "filters-change",
    payload: { from?: string; to?: string; preset?: string },
  ): void;
  (e: "clear-filter", key: string): void;
  (e: "clear-all-filters"): void;
  (e: "create", data: Record<string, unknown>): void;
}>();
=======
  (e: 'action', action: string, item?: any): void
  (e: 'item-click', item: any): void
  (e: 'status-change', payload: { item: any; from: string; to: string }): void
  (e: 'filters-change', payload: { from?: string; to?: string; preset?: string }): void
  (e: 'clear-filter', key: string): void
  (e: 'clear-all-filters'): void
  (e: 'create', data: Record<string, any>): void
}>()
>>>>>>> d30e12ae

const route = useRoute()
const router = useRouter()

// search/layout/create
const isSearchOpen = ref(false)
const searchQuery = ref('')
const selectedSearchField = ref<'all' | string>('all')
const searchInputRef = ref<HTMLInputElement | null>(null)
function openSearch() {
  isSearchOpen.value = true
  setTimeout(() => searchInputRef.value?.focus(), 0)
}
function closeSearch() {
  isSearchOpen.value = false
}
function handleSearchInput() {
<<<<<<< HEAD
  const search = searchQuery.value?.trim() || "";
  const field =
    selectedSearchField.value !== "all" ? selectedSearchField.value : undefined;
  const nextQuery: Record<string, unknown> = { ...route.query, page: "1" };
  if (search) nextQuery.search = search;
  else delete nextQuery.search;
  if (field) nextQuery.searchField = field;
  else delete nextQuery.searchField;
  router.replace({ query: nextQuery }).catch(() => {});
=======
  const search = searchQuery.value?.trim() || ''
  const field = selectedSearchField.value !== 'all' ? selectedSearchField.value : undefined
  const nextQuery: Record<string, any> = { ...route.query, page: '1' }
  if (search) nextQuery.search = search
  else delete nextQuery.search
  if (field) nextQuery.searchField = field
  else delete nextQuery.searchField
  router.replace({ query: nextQuery }).catch(() => {})
>>>>>>> d30e12ae
}
let searchDebounceTimer: number | undefined
function handleSearchInputDebounced() {
  if (searchDebounceTimer) window.clearTimeout(searchDebounceTimer)
  searchDebounceTimer = window.setTimeout(() => handleSearchInput(), 300)
}

const layoutMenuItems = computed(() => [
  { key: 'list', label: 'Table' },
  { key: 'gallery', label: 'Gallery' },
  { key: 'calendar', label: 'Calendar' },
  { key: 'kanban', label: 'Kanban' },
])
function handleLayoutSelect(key: string) {
<<<<<<< HEAD
  if (!["list", "gallery", "calendar", "kanban"].includes(key)) return;
  const nextQuery: Record<string, unknown> = { view: key };
  router.replace({ query: nextQuery }).catch(() => {});
}

const showFormSidebar = ref(false);
const formSidebarTitle = ref("Add New");
const formSidebarData = ref<Record<string, unknown>>({});
const formSidebarLoading = ref(false);
const formSidebarSubmitText = ref("Create");
const formSidebarLoadingText = ref("Creating...");
=======
  if (!['list', 'gallery', 'calendar', 'kanban'].includes(key)) return
  const nextQuery: Record<string, any> = { view: key }
  router.replace({ query: nextQuery }).catch(() => {})
}

const showFormSidebar = ref(false)
const formSidebarTitle = ref('Add New')
const formSidebarData = ref<Record<string, any>>({})
const formSidebarLoading = ref(false)
const formSidebarSubmitText = ref('Create')
const formSidebarLoadingText = ref('Creating...')
>>>>>>> d30e12ae
function openCreate() {
  showFormSidebar.value = true
}
function closeFormSidebar() {
  showFormSidebar.value = false
  formSidebarData.value = {}
}
<<<<<<< HEAD
function handleFormSubmit(data: Record<string, unknown>) {
  emit("create", data);
  closeFormSidebar();
=======
function handleFormSubmit(data: Record<string, any>) {
  emit('create', data)
  closeFormSidebar()
>>>>>>> d30e12ae
}

// filters sidebar (time window + default filters)
const showFilterSidebar = ref(false)
const filterPreset = ref<'all' | '7d' | '30d' | '90d' | 'custom'>('all')
const filterFrom = ref<string | undefined>(undefined)
const filterTo = ref<string | undefined>(undefined)
function openFilters() {
  showFilterSidebar.value = true
}
function closeFilters() {
  showFilterSidebar.value = false
}
function clearFilters() {
  filterPreset.value = 'all'
  filterFrom.value = undefined
  filterTo.value = undefined
}
<<<<<<< HEAD
const listFilters = computed<FilterArray>(
  () => uiConfig.value?.views?.list?.defaultFilters || [],
);
const localFilterValues = ref<Record<string, unknown>>({});
=======
const listFilters = computed<any[]>(() => uiConfig.value?.views?.list?.defaultFilters || [])
const localFilterValues = ref<Record<string, any>>({})
>>>>>>> d30e12ae
function onLocalValueChange(field: string, e: Event) {
  const value = (e.target as HTMLSelectElement).value
  localFilterValues.value[field] = {
    ...(localFilterValues.value[field] || {}),
    value,
  }
}
function onLocalNumberChange(field: string, key: 'min' | 'max', e: Event) {
  const raw = (e.target as HTMLInputElement).value
  const value = raw === '' ? undefined : Number(raw)
  localFilterValues.value[field] = {
    ...(localFilterValues.value[field] || {}),
    [key]: value,
  }
}
<<<<<<< HEAD
function onLocalDateChange(field: string, key: "from" | "to", value: string) {
=======
function onLocalDateChange(field: string, key: 'from' | 'to', e: Event) {
  const value = (e.target as HTMLInputElement).value
>>>>>>> d30e12ae
  localFilterValues.value[field] = {
    ...(localFilterValues.value[field] || {}),
    [key]: value,
  }
}

// existing Kanban logic

<<<<<<< HEAD
const items = ref<unknown[]>([]);
=======
const items = ref<any[]>([])
>>>>>>> d30e12ae
watch(
  () => props.data,
  (newData) => {
    items.value = Array.isArray(newData) ? newData.map((d) => ({ ...d })) : []
  },
  { immediate: true },
)

const getKanbanCount = (columnValue: string) =>
  items.value.filter((item) => item[props.config.groupByField] === columnValue).length
const getKanbanItems = (columnValue: string) =>
  items.value.filter((item) => item[props.config.groupByField] === columnValue)

<<<<<<< HEAD
const handleItemClick = (item: unknown) => emit("item-click", item);

const selectedPreset = ref<"all" | "7d" | "30d" | "90d" | "custom">("all");
const fromISO = ref<string | undefined>(undefined);
const toISO = ref<string | undefined>(undefined);
const dateField = computed(
  () => uiConfig.value?.views?.calendar?.dateField || "createdAt",
);
function onTimeWindowChange(payload: {
  preset?: string;
  from?: string;
  to?: string;
}) {
  if (payload.preset)
    selectedPreset.value = payload.preset as
      | "all"
      | "7d"
      | "30d"
      | "90d"
      | "custom";
  if ("from" in payload) fromISO.value = payload.from;
  if ("to" in payload) toISO.value = payload.to;
  emit("filters-change", {
=======
const handleItemClick = (item: any) => emit('item-click', item)

const selectedPreset = ref<'all' | '7d' | '30d' | '90d' | 'custom'>('all')
const fromISO = ref<string | undefined>(undefined)
const toISO = ref<string | undefined>(undefined)
const dateField = computed(() => uiConfig.value?.views?.calendar?.dateField || 'createdAt')
function onTimeWindowChange(payload: { preset?: string; from?: string; to?: string }) {
  if (payload.preset) selectedPreset.value = payload.preset as any
  if ('from' in payload) fromISO.value = payload.from
  if ('to' in payload) toISO.value = payload.to
  emit('filters-change', {
>>>>>>> d30e12ae
    preset: selectedPreset.value,
    from: fromISO.value,
    to: toISO.value,
  })
}

function syncTimeWindowFromQuery() {
  try {
    const q = route.query
    const betweenKey = `filters[${dateField.value}][$between]`
    const gteKey = `filters[${dateField.value}][$gte]`
    const lteKey = `filters[${dateField.value}][$lte]`
    let from: string | undefined
    let to: string | undefined
    if (q[betweenKey]) {
      const val = String(q[betweenKey])
      const [a, b] = val.split(',').map((s) => s.trim())
      from = a || undefined
      to = b || undefined
    } else {
      if (q[gteKey]) from = String(q[gteKey])
      if (q[lteKey]) to = String(q[lteKey])
    }
    selectedPreset.value = from || to ? 'custom' : 'all'
    fromISO.value = from
    toISO.value = to
  } catch {
    void 0
  }
}

onMounted(() => {
  syncTimeWindowFromQuery()
})

watch(
  () => route.query,
  () => {
    syncTimeWindowFromQuery()
  },
)

const columnRefs = reactive<Record<string, HTMLElement | null>>({})
const setColumnRef = (value: string, el: HTMLElement | null) => {
  columnRefs[value] = el
}

<<<<<<< HEAD
const cardElRefs = reactive<Record<string, { el: HTMLElement | null }>>({});
const draggableMap = new Map<string, ReturnType<typeof useDraggable>>();
const cardStyleRefs = reactive<Record<string, unknown>>({});
const baseDragStyleRefs = reactive<Record<string, unknown>>({});
const draggingItemId = ref<string | null>(null);
const lastPointer = ref<{ x: number; y: number } | null>(null);
const dragMeta = reactive<Record<string, { width: number; height: number }>>(
  {},
);
=======
const cardElRefs = reactive<Record<string, { el: HTMLElement | null }>>({})
const draggableMap = new Map<string, ReturnType<typeof useDraggable>>()
const cardStyleRefs = reactive<Record<string, any>>({})
const baseDragStyleRefs = reactive<Record<string, any>>({})
const draggingItemId = ref<string | null>(null)
const lastPointer = ref<{ x: number; y: number } | null>(null)
const dragMeta = reactive<Record<string, { width: number; height: number }>>({})
>>>>>>> d30e12ae

const setCardRef = (id: string, el: HTMLElement | null) => {
  if (!cardElRefs[id]) cardElRefs[id] = { el: null }
  cardElRefs[id].el = el
  if (el && !draggableMap.has(id)) {
    const targetRef = ref<HTMLElement | null>(el)
    const instance = useDraggable(targetRef, {
      preventDefault: true,
      pointerTypes: ['mouse', 'touch', 'pen'],
      onStart: () => {
        const rect = el.getBoundingClientRect()
        dragMeta[id] = { width: rect.width, height: rect.height }
        baseDragStyleRefs[id] = {
          position: 'fixed',
          left: `${rect.left}px`,
          top: `${rect.top}px`,
          width: `${rect.width}px`,
          pointerEvents: 'none',
        }
        draggingItemId.value = id
      },
      onMove: (_evPos, ev: PointerEvent | MouseEvent | TouchEvent) => {
        if ('clientX' in ev && 'clientY' in ev) {
          lastPointer.value = {
            x: (ev as PointerEvent).clientX,
            y: (ev as PointerEvent).clientY,
          }
        }
      },
      onEnd: () => {
<<<<<<< HEAD
        handleDropFromDraggable(id);
        baseDragStyleRefs[id] = undefined as unknown;
=======
        handleDropFromDraggable(id)
        baseDragStyleRefs[id] = undefined as any
>>>>>>> d30e12ae
      },
    })
    draggableMap.set(id, instance)
    cardStyleRefs[id] = instance.style
  }
}

const getPlaceholderStyle = (id: string) => {
  const meta = dragMeta[id]
  if (!meta) return {}
  return { height: `${meta.height}px` }
}

const handleDropFromDraggable = (id: string) => {
  const item = items.value.find((i) => i.id === id)
  const groupBy = props.config.groupByField
  if (!item) return
  let cx: number | null = lastPointer.value?.x ?? null
  let cy: number | null = lastPointer.value?.y ?? null
  if (cx == null || cy == null) {
    const cardEl = cardElRefs[id]?.el
    if (cardEl) {
      const rect = cardEl.getBoundingClientRect()
      cx = rect.left + rect.width / 2
      cy = rect.top + rect.height / 2
    }
  }
  const inst = draggableMap.get(id)
  if (inst) {
    inst.x.value = 0
    inst.y.value = 0
  }
  if (cx == null || cy == null) {
    draggingItemId.value = null
    return
  }
  let targetColumnValue: string | null = null
  for (const [value, el] of Object.entries(columnRefs)) {
    if (!el) continue
    const r = el.getBoundingClientRect()
    if (cx >= r.left && cx <= r.right && cy >= r.top && cy <= r.bottom) {
      targetColumnValue = value
      break
    }
  }
  const from = String(item[groupBy])
  const to = targetColumnValue != null ? String(targetColumnValue) : from
  if (!targetColumnValue || from === to) {
    draggingItemId.value = null
    return
  }
  const idx = items.value.findIndex((i) => i.id === id)
  if (idx !== -1) items.value[idx] = { ...items.value[idx], [groupBy]: to }
  emit('status-change', { item: { ...item }, from, to })
  draggingItemId.value = null
}

const resourceName = computed(() => props.resourceName || '')
const uiConfig = computed(() => props.uiConfig)
const loading = computed(() => !!props.loading)
const activeFilters = computed(() => props.activeFilters || [])
const hasCreateAction = computed(
  () =>
    Array.isArray(props.config?.actions) &&
<<<<<<< HEAD
    (props.config.actions as ActionArray).some(
      (a) => (a as { name?: string })?.name === "create",
    ),
);

const searchableFieldOptions = computed<{ key: string; label: string }[]>(
  () => {
    const cfg = uiConfig.value;
    if (!cfg?.views?.list) return [];
    const explicit = cfg.views.list.searchableFields as string[] | undefined;
    const columns = (cfg.views.list.columns || []) as ColumnArray;
    const fromColumns = columns
      .filter(
        (c) =>
          c?.type === "text" ||
          c?.type === "url" ||
          c?.type === "email" ||
          c?.searchable === true,
      )
      .map((c) => ({ key: String(c.key), label: String(c.label || c.key) }));
    const fromExplicit = (explicit || []).map((k) => {
      const col = columns.find((c) => c.key === k);
      return { key: String(k), label: String(col?.label || k) };
    });
    const merged: Record<string, { key: string; label: string }> = {};
    for (const f of [...fromColumns, ...fromExplicit]) merged[f.key] = f;
    return Object.values(merged);
  },
);
=======
    (props.config.actions as any[]).some((a) => a?.name === 'create'),
)

const searchableFieldOptions = computed<{ key: string; label: string }[]>(() => {
  const cfg = uiConfig.value
  if (!cfg?.views?.list) return []
  const explicit = cfg.views.list.searchableFields as string[] | undefined
  const columns = (cfg.views.list.columns || []) as any[]
  const fromColumns = columns
    .filter(
      (c) =>
        c?.type === 'text' || c?.type === 'url' || c?.type === 'email' || c?.searchable === true,
    )
    .map((c) => ({ key: String(c.key), label: String(c.label || c.key) }))
  const fromExplicit = (explicit || []).map((k) => {
    const col = columns.find((c) => c.key === k)
    return { key: String(k), label: String(col?.label || k) }
  })
  const merged: Record<string, { key: string; label: string }> = {}
  for (const f of [...fromColumns, ...fromExplicit]) merged[f.key] = f
  return Object.values(merged)
})
>>>>>>> d30e12ae

function applyFilters() {
  const payload: Record<string, unknown> = {
    preset: selectedPreset.value,
    from: fromISO.value,
    to: toISO.value,
<<<<<<< HEAD
  };
  const filters: Record<string, unknown> = {};
  for (const f of listFilters.value as FilterArray) {
    const v = localFilterValues.value[f.field];
    if (!v) continue;
    if (f.type === "number") {
      const min = v.min;
      const max = v.max;
      if (
        typeof min === "number" &&
        !isNaN(min) &&
        typeof max === "number" &&
        !isNaN(max)
      )
        filters[f.field] = { $between: [min, max] };
      else if (typeof min === "number" && !isNaN(min))
        filters[f.field] = { $gte: min };
      else if (typeof max === "number" && !isNaN(max))
        filters[f.field] = { $lte: max };
    } else if (f.type === "select") {
      const value = v.value;
      if (value !== "" && value !== undefined) filters[f.field] = value;
    } else if (f.type === "boolean") {
      const value = v.value;
      if (value === "true") filters[f.field] = true;
      if (value === "false") filters[f.field] = false;
    } else if (f.type === "date") {
      const from = v.from || undefined;
      const to = v.to || undefined;
      if (from && to) filters[f.field] = { $between: [from, to] };
      else if (from) filters[f.field] = { $gte: from };
      else if (to) filters[f.field] = { $lte: to };
    }
  }
  if (Object.keys(filters).length > 0) payload.filters = filters;
  emit(
    "filters-change",
    payload as {
      from?: string;
      to?: string;
      preset?: string;
      filters?: Record<string, unknown>;
    },
  );
=======
  }
  const filters: Record<string, any> = {}
  for (const f of listFilters.value as any[]) {
    const v = localFilterValues.value[f.field]
    if (!v) continue
    if (f.type === 'number') {
      const min = v.min
      const max = v.max
      if (typeof min === 'number' && !isNaN(min) && typeof max === 'number' && !isNaN(max))
        filters[f.field] = { $between: [min, max] }
      else if (typeof min === 'number' && !isNaN(min)) filters[f.field] = { $gte: min }
      else if (typeof max === 'number' && !isNaN(max)) filters[f.field] = { $lte: max }
    } else if (f.type === 'select') {
      const value = v.value
      if (value !== '' && value !== undefined) filters[f.field] = value
    } else if (f.type === 'boolean') {
      const value = v.value
      if (value === 'true') filters[f.field] = true
      if (value === 'false') filters[f.field] = false
    } else if (f.type === 'date') {
      const from = v.from || undefined
      const to = v.to || undefined
      if (from && to) filters[f.field] = { $between: [from, to] }
      else if (from) filters[f.field] = { $gte: from }
      else if (to) filters[f.field] = { $lte: to }
    }
  }
  if (Object.keys(filters).length > 0) payload.filters = filters
  emit('filters-change', payload as any)
>>>>>>> d30e12ae
}
</script><|MERGE_RESOLUTION|>--- conflicted
+++ resolved
@@ -20,51 +20,23 @@
           >
             + Add
           </button>
-          <IconButton
-            v-if="hasCreateAction"
-            aria-label="Add"
-            @click="openCreate()"
-          >
+          <IconButton v-if="hasCreateAction" aria-label="Add" @click="openCreate()">
             <svg class="h-5 w-5" viewBox="0 0 24 24" fill="currentColor" aria-hidden="true">
               <path
                 d="M12 6.75a.75.75 0 01.75.75v3.75H16.5a.75.75 0 010 1.5h-3.75V16.5a.75.75 0 01-1.5 0v-3.75H7.5a.75.75 0 010-1.5h3.75V7.5A.75.75 0 0112 6.75z"
               />
             </svg>
-<<<<<<< HEAD
           </IconButton>
           <IconButton aria-label="Search" @click="openSearch">
-            <svg
-              class="h-5 w-5"
-              viewBox="0 0 24 24"
-              fill="currentColor"
-              aria-hidden="true"
-            >
-=======
-          </button>
-          <button
-            class="focus:ring-primary-500 inline-flex h-9 w-9 items-center justify-center rounded-md border border-gray-300 bg-white text-gray-600 hover:bg-gray-50 focus:ring-2 focus:outline-none dark:border-gray-700 dark:bg-gray-800 dark:text-gray-300 dark:hover:bg-gray-700"
-            aria-label="Search"
-            @click="openSearch"
-          >
             <svg class="h-5 w-5" viewBox="0 0 24 24" fill="currentColor" aria-hidden="true">
->>>>>>> d30e12ae
               <path
                 fill-rule="evenodd"
                 d="M10.5 3.75a6.75 6.75 0 104.243 11.93l3.788 3.789a.75.75 0 101.06-1.06l-3.788-3.79A6.75 6.75 0 0010.5 3.75zm-5.25 6.75a5.25 5.25 0 1110.5 0 5.25 5.25 0 01-10.5 0z"
                 clip-rule="evenodd"
               />
             </svg>
-<<<<<<< HEAD
           </IconButton>
-          <ActionsMenu
-            :items="layoutMenuItems"
-            size="md"
-            @select="handleLayoutSelect"
-          >
-=======
-          </button>
           <ActionsMenu :items="layoutMenuItems" size="md" @select="handleLayoutSelect">
->>>>>>> d30e12ae
             <template #label>
               <svg class="h-5 w-5" viewBox="0 0 24 24" fill="currentColor" aria-hidden="true">
                 <path
@@ -293,9 +265,7 @@
             <DateRangeInput
               :from="localFilterValues[f.field]?.from ?? ''"
               :to="localFilterValues[f.field]?.to ?? ''"
-              @update:from="
-                (value) => onLocalDateChange(f.field, 'from', value)
-              "
+              @update:from="(value) => onLocalDateChange(f.field, 'from', value)"
               @update:to="(value) => onLocalDateChange(f.field, 'to', value)"
             />
           </template>
@@ -306,41 +276,6 @@
 </template>
 
 <script setup lang="ts">
-<<<<<<< HEAD
-import { ref, watch, reactive, computed, onMounted } from "vue";
-import { useRoute, useRouter } from "vue-router";
-import { useDraggable } from "@vueuse/core";
-import TimeWindowPicker from "@/components/molecules/TimeWindowPicker.vue";
-import AppBar from "@/components/molecules/AppBar.vue";
-import Chip from "@/components/atoms/Chip.vue";
-import SearchInput from "@/components/atoms/SearchInput.vue";
-import DynamicFormSidebar from "@/components/molecules/DynamicFormSidebar.vue";
-import FilterSidebar from "@/components/molecules/FilterSidebar.vue";
-import ActionsMenu from "@/components/atoms/ActionsMenu.vue";
-import IconButton from "@/components/atoms/IconButton.vue";
-import DateRangeInput from "@/components/atoms/DateRangeInput.vue";
-import type {
-  DataArray,
-  ActionArray,
-  UiConfig,
-  FilterArray,
-  ColumnArray,
-} from "@/types/common";
-
-interface Props {
-  data: DataArray;
-  config: {
-    columns: ColumnArray;
-    groupByField: string;
-    cardTitleField: string;
-    cardDescriptionField?: string;
-    actions?: ActionArray;
-  };
-  resourceName?: string;
-  uiConfig?: UiConfig;
-  loading?: boolean;
-  activeFilters?: { key: string; label: string }[];
-=======
 import { ref, watch, reactive, computed, onMounted } from 'vue'
 import { useRoute, useRouter } from 'vue-router'
 import { useDraggable } from '@vueuse/core'
@@ -351,49 +286,34 @@
 import DynamicFormSidebar from '@/components/molecules/DynamicFormSidebar.vue'
 import FilterSidebar from '@/components/molecules/FilterSidebar.vue'
 import ActionsMenu from '@/components/atoms/ActionsMenu.vue'
+import IconButton from '@/components/atoms/IconButton.vue'
+import DateRangeInput from '@/components/atoms/DateRangeInput.vue'
+import type { DataArray, ActionArray, UiConfig, FilterArray, ColumnArray } from '@/types/common'
 
 interface Props {
-  data: any[]
+  data: DataArray
   config: {
-    columns: any[]
+    columns: ColumnArray
     groupByField: string
     cardTitleField: string
     cardDescriptionField?: string
-    actions?: any[]
+    actions?: ActionArray
   }
   resourceName?: string
-  uiConfig?: any
+  uiConfig?: UiConfig
   loading?: boolean
   activeFilters?: { key: string; label: string }[]
->>>>>>> d30e12ae
 }
 const props = defineProps<Props>()
 const emit = defineEmits<{
-<<<<<<< HEAD
-  (e: "action", action: string, item?: unknown): void;
-  (e: "item-click", item: unknown): void;
-  (
-    e: "status-change",
-    payload: { item: unknown; from: string; to: string },
-  ): void;
-  (
-    e: "filters-change",
-    payload: { from?: string; to?: string; preset?: string },
-  ): void;
-  (e: "clear-filter", key: string): void;
-  (e: "clear-all-filters"): void;
-  (e: "create", data: Record<string, unknown>): void;
-}>();
-=======
-  (e: 'action', action: string, item?: any): void
-  (e: 'item-click', item: any): void
-  (e: 'status-change', payload: { item: any; from: string; to: string }): void
+  (e: 'action', action: string, item?: unknown): void
+  (e: 'item-click', item: unknown): void
+  (e: 'status-change', payload: { item: unknown; from: string; to: string }): void
   (e: 'filters-change', payload: { from?: string; to?: string; preset?: string }): void
   (e: 'clear-filter', key: string): void
   (e: 'clear-all-filters'): void
-  (e: 'create', data: Record<string, any>): void
+  (e: 'create', data: Record<string, unknown>): void
 }>()
->>>>>>> d30e12ae
 
 const route = useRoute()
 const router = useRouter()
@@ -411,26 +331,14 @@
   isSearchOpen.value = false
 }
 function handleSearchInput() {
-<<<<<<< HEAD
-  const search = searchQuery.value?.trim() || "";
-  const field =
-    selectedSearchField.value !== "all" ? selectedSearchField.value : undefined;
-  const nextQuery: Record<string, unknown> = { ...route.query, page: "1" };
-  if (search) nextQuery.search = search;
-  else delete nextQuery.search;
-  if (field) nextQuery.searchField = field;
-  else delete nextQuery.searchField;
-  router.replace({ query: nextQuery }).catch(() => {});
-=======
   const search = searchQuery.value?.trim() || ''
   const field = selectedSearchField.value !== 'all' ? selectedSearchField.value : undefined
-  const nextQuery: Record<string, any> = { ...route.query, page: '1' }
+  const nextQuery: Record<string, unknown> = { ...route.query, page: '1' }
   if (search) nextQuery.search = search
   else delete nextQuery.search
   if (field) nextQuery.searchField = field
   else delete nextQuery.searchField
   router.replace({ query: nextQuery }).catch(() => {})
->>>>>>> d30e12ae
 }
 let searchDebounceTimer: number | undefined
 function handleSearchInputDebounced() {
@@ -445,31 +353,17 @@
   { key: 'kanban', label: 'Kanban' },
 ])
 function handleLayoutSelect(key: string) {
-<<<<<<< HEAD
-  if (!["list", "gallery", "calendar", "kanban"].includes(key)) return;
-  const nextQuery: Record<string, unknown> = { view: key };
-  router.replace({ query: nextQuery }).catch(() => {});
-}
-
-const showFormSidebar = ref(false);
-const formSidebarTitle = ref("Add New");
-const formSidebarData = ref<Record<string, unknown>>({});
-const formSidebarLoading = ref(false);
-const formSidebarSubmitText = ref("Create");
-const formSidebarLoadingText = ref("Creating...");
-=======
   if (!['list', 'gallery', 'calendar', 'kanban'].includes(key)) return
-  const nextQuery: Record<string, any> = { view: key }
+  const nextQuery: Record<string, unknown> = { view: key }
   router.replace({ query: nextQuery }).catch(() => {})
 }
 
 const showFormSidebar = ref(false)
 const formSidebarTitle = ref('Add New')
-const formSidebarData = ref<Record<string, any>>({})
+const formSidebarData = ref<Record<string, unknown>>({})
 const formSidebarLoading = ref(false)
 const formSidebarSubmitText = ref('Create')
 const formSidebarLoadingText = ref('Creating...')
->>>>>>> d30e12ae
 function openCreate() {
   showFormSidebar.value = true
 }
@@ -477,15 +371,9 @@
   showFormSidebar.value = false
   formSidebarData.value = {}
 }
-<<<<<<< HEAD
 function handleFormSubmit(data: Record<string, unknown>) {
-  emit("create", data);
-  closeFormSidebar();
-=======
-function handleFormSubmit(data: Record<string, any>) {
   emit('create', data)
   closeFormSidebar()
->>>>>>> d30e12ae
 }
 
 // filters sidebar (time window + default filters)
@@ -504,15 +392,8 @@
   filterFrom.value = undefined
   filterTo.value = undefined
 }
-<<<<<<< HEAD
-const listFilters = computed<FilterArray>(
-  () => uiConfig.value?.views?.list?.defaultFilters || [],
-);
-const localFilterValues = ref<Record<string, unknown>>({});
-=======
-const listFilters = computed<any[]>(() => uiConfig.value?.views?.list?.defaultFilters || [])
-const localFilterValues = ref<Record<string, any>>({})
->>>>>>> d30e12ae
+const listFilters = computed<FilterArray>(() => uiConfig.value?.views?.list?.defaultFilters || [])
+const localFilterValues = ref<Record<string, unknown>>({})
 function onLocalValueChange(field: string, e: Event) {
   const value = (e.target as HTMLSelectElement).value
   localFilterValues.value[field] = {
@@ -528,12 +409,7 @@
     [key]: value,
   }
 }
-<<<<<<< HEAD
-function onLocalDateChange(field: string, key: "from" | "to", value: string) {
-=======
-function onLocalDateChange(field: string, key: 'from' | 'to', e: Event) {
-  const value = (e.target as HTMLInputElement).value
->>>>>>> d30e12ae
+function onLocalDateChange(field: string, key: 'from' | 'to', value: string) {
   localFilterValues.value[field] = {
     ...(localFilterValues.value[field] || {}),
     [key]: value,
@@ -542,11 +418,7 @@
 
 // existing Kanban logic
 
-<<<<<<< HEAD
-const items = ref<unknown[]>([]);
-=======
-const items = ref<any[]>([])
->>>>>>> d30e12ae
+const items = ref<unknown[]>([])
 watch(
   () => props.data,
   (newData) => {
@@ -560,43 +432,18 @@
 const getKanbanItems = (columnValue: string) =>
   items.value.filter((item) => item[props.config.groupByField] === columnValue)
 
-<<<<<<< HEAD
-const handleItemClick = (item: unknown) => emit("item-click", item);
-
-const selectedPreset = ref<"all" | "7d" | "30d" | "90d" | "custom">("all");
-const fromISO = ref<string | undefined>(undefined);
-const toISO = ref<string | undefined>(undefined);
-const dateField = computed(
-  () => uiConfig.value?.views?.calendar?.dateField || "createdAt",
-);
-function onTimeWindowChange(payload: {
-  preset?: string;
-  from?: string;
-  to?: string;
-}) {
-  if (payload.preset)
-    selectedPreset.value = payload.preset as
-      | "all"
-      | "7d"
-      | "30d"
-      | "90d"
-      | "custom";
-  if ("from" in payload) fromISO.value = payload.from;
-  if ("to" in payload) toISO.value = payload.to;
-  emit("filters-change", {
-=======
-const handleItemClick = (item: any) => emit('item-click', item)
+const handleItemClick = (item: unknown) => emit('item-click', item)
 
 const selectedPreset = ref<'all' | '7d' | '30d' | '90d' | 'custom'>('all')
 const fromISO = ref<string | undefined>(undefined)
 const toISO = ref<string | undefined>(undefined)
 const dateField = computed(() => uiConfig.value?.views?.calendar?.dateField || 'createdAt')
 function onTimeWindowChange(payload: { preset?: string; from?: string; to?: string }) {
-  if (payload.preset) selectedPreset.value = payload.preset as any
+  if (payload.preset)
+    selectedPreset.value = payload.preset as 'all' | '7d' | '30d' | '90d' | 'custom'
   if ('from' in payload) fromISO.value = payload.from
   if ('to' in payload) toISO.value = payload.to
   emit('filters-change', {
->>>>>>> d30e12ae
     preset: selectedPreset.value,
     from: fromISO.value,
     to: toISO.value,
@@ -644,25 +491,13 @@
   columnRefs[value] = el
 }
 
-<<<<<<< HEAD
-const cardElRefs = reactive<Record<string, { el: HTMLElement | null }>>({});
-const draggableMap = new Map<string, ReturnType<typeof useDraggable>>();
-const cardStyleRefs = reactive<Record<string, unknown>>({});
-const baseDragStyleRefs = reactive<Record<string, unknown>>({});
-const draggingItemId = ref<string | null>(null);
-const lastPointer = ref<{ x: number; y: number } | null>(null);
-const dragMeta = reactive<Record<string, { width: number; height: number }>>(
-  {},
-);
-=======
 const cardElRefs = reactive<Record<string, { el: HTMLElement | null }>>({})
 const draggableMap = new Map<string, ReturnType<typeof useDraggable>>()
-const cardStyleRefs = reactive<Record<string, any>>({})
-const baseDragStyleRefs = reactive<Record<string, any>>({})
+const cardStyleRefs = reactive<Record<string, unknown>>({})
+const baseDragStyleRefs = reactive<Record<string, unknown>>({})
 const draggingItemId = ref<string | null>(null)
 const lastPointer = ref<{ x: number; y: number } | null>(null)
 const dragMeta = reactive<Record<string, { width: number; height: number }>>({})
->>>>>>> d30e12ae
 
 const setCardRef = (id: string, el: HTMLElement | null) => {
   if (!cardElRefs[id]) cardElRefs[id] = { el: null }
@@ -693,13 +528,8 @@
         }
       },
       onEnd: () => {
-<<<<<<< HEAD
-        handleDropFromDraggable(id);
-        baseDragStyleRefs[id] = undefined as unknown;
-=======
         handleDropFromDraggable(id)
-        baseDragStyleRefs[id] = undefined as any
->>>>>>> d30e12ae
+        baseDragStyleRefs[id] = undefined as unknown
       },
     })
     draggableMap.set(id, instance)
@@ -764,45 +594,14 @@
 const hasCreateAction = computed(
   () =>
     Array.isArray(props.config?.actions) &&
-<<<<<<< HEAD
-    (props.config.actions as ActionArray).some(
-      (a) => (a as { name?: string })?.name === "create",
-    ),
-);
-
-const searchableFieldOptions = computed<{ key: string; label: string }[]>(
-  () => {
-    const cfg = uiConfig.value;
-    if (!cfg?.views?.list) return [];
-    const explicit = cfg.views.list.searchableFields as string[] | undefined;
-    const columns = (cfg.views.list.columns || []) as ColumnArray;
-    const fromColumns = columns
-      .filter(
-        (c) =>
-          c?.type === "text" ||
-          c?.type === "url" ||
-          c?.type === "email" ||
-          c?.searchable === true,
-      )
-      .map((c) => ({ key: String(c.key), label: String(c.label || c.key) }));
-    const fromExplicit = (explicit || []).map((k) => {
-      const col = columns.find((c) => c.key === k);
-      return { key: String(k), label: String(col?.label || k) };
-    });
-    const merged: Record<string, { key: string; label: string }> = {};
-    for (const f of [...fromColumns, ...fromExplicit]) merged[f.key] = f;
-    return Object.values(merged);
-  },
-);
-=======
-    (props.config.actions as any[]).some((a) => a?.name === 'create'),
+    (props.config.actions as ActionArray).some((a) => (a as { name?: string })?.name === 'create'),
 )
 
 const searchableFieldOptions = computed<{ key: string; label: string }[]>(() => {
   const cfg = uiConfig.value
   if (!cfg?.views?.list) return []
   const explicit = cfg.views.list.searchableFields as string[] | undefined
-  const columns = (cfg.views.list.columns || []) as any[]
+  const columns = (cfg.views.list.columns || []) as ColumnArray
   const fromColumns = columns
     .filter(
       (c) =>
@@ -817,62 +616,15 @@
   for (const f of [...fromColumns, ...fromExplicit]) merged[f.key] = f
   return Object.values(merged)
 })
->>>>>>> d30e12ae
 
 function applyFilters() {
   const payload: Record<string, unknown> = {
     preset: selectedPreset.value,
     from: fromISO.value,
     to: toISO.value,
-<<<<<<< HEAD
-  };
-  const filters: Record<string, unknown> = {};
+  }
+  const filters: Record<string, unknown> = {}
   for (const f of listFilters.value as FilterArray) {
-    const v = localFilterValues.value[f.field];
-    if (!v) continue;
-    if (f.type === "number") {
-      const min = v.min;
-      const max = v.max;
-      if (
-        typeof min === "number" &&
-        !isNaN(min) &&
-        typeof max === "number" &&
-        !isNaN(max)
-      )
-        filters[f.field] = { $between: [min, max] };
-      else if (typeof min === "number" && !isNaN(min))
-        filters[f.field] = { $gte: min };
-      else if (typeof max === "number" && !isNaN(max))
-        filters[f.field] = { $lte: max };
-    } else if (f.type === "select") {
-      const value = v.value;
-      if (value !== "" && value !== undefined) filters[f.field] = value;
-    } else if (f.type === "boolean") {
-      const value = v.value;
-      if (value === "true") filters[f.field] = true;
-      if (value === "false") filters[f.field] = false;
-    } else if (f.type === "date") {
-      const from = v.from || undefined;
-      const to = v.to || undefined;
-      if (from && to) filters[f.field] = { $between: [from, to] };
-      else if (from) filters[f.field] = { $gte: from };
-      else if (to) filters[f.field] = { $lte: to };
-    }
-  }
-  if (Object.keys(filters).length > 0) payload.filters = filters;
-  emit(
-    "filters-change",
-    payload as {
-      from?: string;
-      to?: string;
-      preset?: string;
-      filters?: Record<string, unknown>;
-    },
-  );
-=======
-  }
-  const filters: Record<string, any> = {}
-  for (const f of listFilters.value as any[]) {
     const v = localFilterValues.value[f.field]
     if (!v) continue
     if (f.type === 'number') {
@@ -898,7 +650,14 @@
     }
   }
   if (Object.keys(filters).length > 0) payload.filters = filters
-  emit('filters-change', payload as any)
->>>>>>> d30e12ae
+  emit(
+    'filters-change',
+    payload as {
+      from?: string
+      to?: string
+      preset?: string
+      filters?: Record<string, unknown>
+    },
+  )
 }
 </script>