<template>
  <div class="flex items-center gap-2">
    <select
      :value="preset"
      class="rounded-md border border-gray-300 bg-white px-2 py-1.5 text-sm text-gray-900 dark:border-gray-700 dark:bg-gray-800 dark:text-gray-100"
      @change="onPresetChange($event)"
    >
      <option value="all">All time</option>
      <option value="7d">Last 7 days</option>
      <option value="30d">Last 30 days</option>
      <option value="90d">Last 90 days</option>
      <option value="custom">Custom…</option>
    </select>
    <input
      v-if="preset === 'custom'"
      type="date"
      :value="from"
      class="rounded-md border border-gray-300 bg-white px-2 py-1.5 text-sm text-gray-900 dark:border-gray-700 dark:bg-gray-800 dark:text-gray-100"
      @change="onDateChange('from', $event)"
    />
    <input
      v-if="preset === 'custom'"
      type="date"
      :value="to"
      class="rounded-md border border-gray-300 bg-white px-2 py-1.5 text-sm text-gray-900 dark:border-gray-700 dark:bg-gray-800 dark:text-gray-100"
      @change="onDateChange('to', $event)"
    />
  </div>
</template>

<script setup lang="ts">
defineProps<{
  preset: 'all' | '7d' | '30d' | '90d' | 'custom'
  from?: string
  to?: string
}>()
const emit = defineEmits<{
  change: [payload: { preset?: string; from?: string; to?: string }]
}>()

function onPresetChange(e: Event) {
<<<<<<< HEAD
  const value = (e.target as HTMLSelectElement).value as string;
  emit("change", { preset: value });
=======
  const value = (e.target as HTMLSelectElement).value as any
  emit('change', { preset: value })
>>>>>>> d30e12ae
}
function onDateChange(key: 'from' | 'to', e: Event) {
  const value = (e.target as HTMLInputElement).value
  const iso = value ? new Date(value).toISOString() : undefined
  emit('change', { preset: 'custom', [key]: iso })
}
</script><|MERGE_RESOLUTION|>--- conflicted
+++ resolved
@@ -39,13 +39,8 @@
 }>()
 
 function onPresetChange(e: Event) {
-<<<<<<< HEAD
-  const value = (e.target as HTMLSelectElement).value as string;
-  emit("change", { preset: value });
-=======
-  const value = (e.target as HTMLSelectElement).value as any
+  const value = (e.target as HTMLSelectElement).value as string
   emit('change', { preset: value })
->>>>>>> d30e12ae
 }
 function onDateChange(key: 'from' | 'to', e: Event) {
   const value = (e.target as HTMLInputElement).value
