--- conflicted
+++ resolved
@@ -1,5 +1,5 @@
 import { computed, ref, watch } from 'vue'
-import { useRoute, useRouter, type LocationQueryRaw } from 'vue-router'
+import { useRoute, useRouter } from 'vue-router'
 import { computeDateRange } from '@/utils/date'
 import type { UiConfig } from '@/types/ui-config'
 import type { FieldFilter } from '@/types/query'
@@ -9,8 +9,6 @@
   $gte?: unknown
   $lte?: unknown
 }
-
-type FilterValue = string | number | boolean | OperatorObject
 
 export interface QueryState {
   page: number
@@ -18,11 +16,7 @@
   search?: string
   searchField?: string
   sort?: string
-<<<<<<< HEAD
   filters?: Record<string, FieldFilter>
-=======
-  filters?: Record<string, FilterValue>
->>>>>>> 4afedaaf
 }
 
 export function useQueryBuilder(options: {
@@ -50,12 +44,8 @@
     if (searchField) params.searchField = searchField
     if (sort) params.sort = sort // Parse generic filters from URL query (filters[<field>] and filters[<field>][$op])
 
-<<<<<<< HEAD
     // Parse generic filters from URL query (filters[<field>] and filters[<field>][$op])
     const parsedFilters: Record<string, unknown> = {}
-=======
-    const parsedFilters: Record<string, FilterValue> = {}
->>>>>>> 4afedaaf
     Object.keys(q).forEach((key) => {
       if (!key.startsWith('filters[')) return // patterns: filters[field] or filters[field][$op]
       const match = key.match(/^filters\[(.+?)\](?:\[(\$\w+)\])?$/)
@@ -104,11 +94,7 @@
     // Update local state and sync URL so it is shareable and triggers reloads
     limit.value = next
     try {
-<<<<<<< HEAD
       const nextQuery: Record<string, unknown> = {
-=======
-      const nextQuery: LocationQueryRaw = {
->>>>>>> 4afedaaf
         ...route.query,
         limit: String(next),
         page: '1',
@@ -122,11 +108,7 @@
   function setTimeWindow(payload: { preset?: string; from?: string; to?: string }) {
     timeWindow.value = { ...payload }
     try {
-<<<<<<< HEAD
       const nextQuery: Record<string, unknown> = { ...route.query }
-=======
-      const nextQuery: LocationQueryRaw = { ...route.query }
->>>>>>> 4afedaaf
       delete nextQuery.preset
       delete nextQuery.from
       delete nextQuery.to
@@ -153,18 +135,11 @@
     preset?: string
     from?: string
     to?: string
-<<<<<<< HEAD
     filters?: Record<string, unknown>
   }) {
     try {
       const nextQuery: Record<string, unknown> = { ...route.query }
       // Remove any existing time window keys for the active dateField
-=======
-    filters?: Record<string, FilterValue>
-  }) {
-    try {
-      const nextQuery: LocationQueryRaw = { ...route.query } // Remove any existing time window keys for the active dateField
->>>>>>> 4afedaaf
       const betweenKey = `filters[${dateField.value}][$between]`
       const gteKey = `filters[${dateField.value}][$gte]`
       const lteKey = `filters[${dateField.value}][$lte]`
@@ -174,13 +149,9 @@
       for (const k of [betweenKey, gteKey, lteKey]) delete nextQuery[k] // Remove existing defaultFilters for this resource from URL
 
       const cfg = options.uiConfig()
-<<<<<<< HEAD
       const fields = (cfg?.views?.list?.defaultFilters || []).map(
         (f: unknown) => (f as { field?: string }).field,
       )
-=======
-      const fields = (cfg?.views?.list?.defaultFilters || []).map((f: { field: string }) => f.field)
->>>>>>> 4afedaaf
       for (const k of Object.keys(nextQuery)) {
         const m = k.match(/^filters\[(.+?)\]/)
         if (m && fields.includes(m[1])) delete nextQuery[k]
@@ -189,21 +160,15 @@
       const nextFilters = payload?.filters || {}
       for (const [field, value] of Object.entries(nextFilters)) {
         if (value && typeof value === 'object' && !Array.isArray(value)) {
-<<<<<<< HEAD
           if (
             '$between' in value &&
             Array.isArray((value as Record<string, unknown>)['$between'])
           ) {
             const arr = (value as Record<string, unknown>)['$between'] as unknown[]
-=======
-          if ('$between' in value && Array.isArray((value as OperatorObject)['$between'])) {
-            const arr = (value as OperatorObject)['$between'] as unknown[]
->>>>>>> 4afedaaf
             const asString = arr.map((v) => String(v)).join(',')
             nextQuery[`filters[${field}][$between]`] = asString
           }
           if ('$gte' in value)
-<<<<<<< HEAD
             nextQuery[`filters[${field}][$gte]`] = String(
               (value as Record<string, unknown>)['$gte'],
             )
@@ -211,11 +176,6 @@
             nextQuery[`filters[${field}][$lte]`] = String(
               (value as Record<string, unknown>)['$lte'],
             )
-=======
-            nextQuery[`filters[${field}][$gte]`] = String((value as OperatorObject)['$gte'])
-          if ('$lte' in value)
-            nextQuery[`filters[${field}][$lte]`] = String((value as OperatorObject)['$lte'])
->>>>>>> 4afedaaf
         } else if (value !== undefined && value !== null && value !== '') {
           nextQuery[`filters[${field}]`] = String(value)
         }
@@ -233,7 +193,6 @@
     }
   }
 
-<<<<<<< HEAD
   function setFilters(nextFilters: Record<string, unknown>) {
     try {
       const nextQuery: Record<string, unknown> = { ...route.query }
@@ -242,34 +201,21 @@
       const fields = (cfg?.views?.list?.defaultFilters || []).map(
         (f: unknown) => (f as { field?: string }).field,
       )
-=======
-  function setFilters(nextFilters: Record<string, FilterValue>) {
-    try {
-      const nextQuery: LocationQueryRaw = { ...route.query } // Remove existing defaultFilters for this resource from URL
-      const cfg = options.uiConfig()
-      const fields = (cfg?.views?.list?.defaultFilters || []).map((f: { field: string }) => f.field)
->>>>>>> 4afedaaf
       for (const k of Object.keys(nextQuery)) {
         const m = k.match(/^filters\[(.+?)\]/)
         if (m && fields.includes(m[1])) delete nextQuery[k]
       } // Add new filters
       for (const [field, value] of Object.entries(nextFilters || {})) {
         if (value && typeof value === 'object' && !Array.isArray(value)) {
-<<<<<<< HEAD
           if (
             '$between' in value &&
             Array.isArray((value as Record<string, unknown>)['$between'])
           ) {
             const arr = (value as Record<string, unknown>)['$between'] as unknown[]
-=======
-          if ('$between' in value && Array.isArray((value as OperatorObject)['$between'])) {
-            const arr = (value as OperatorObject)['$between'] as unknown[]
->>>>>>> 4afedaaf
             const asString = arr.map((v) => String(v)).join(',')
             nextQuery[`filters[${field}][$between]`] = asString
           }
           if ('$gte' in value)
-<<<<<<< HEAD
             nextQuery[`filters[${field}][$gte]`] = String(
               (value as Record<string, unknown>)['$gte'],
             )
@@ -277,11 +223,6 @@
             nextQuery[`filters[${field}][$lte]`] = String(
               (value as Record<string, unknown>)['$lte'],
             )
-=======
-            nextQuery[`filters[${field}][$gte]`] = String((value as OperatorObject)['$gte'])
-          if ('$lte' in value)
-            nextQuery[`filters[${field}][$lte]`] = String((value as OperatorObject)['$lte'])
->>>>>>> 4afedaaf
         } else if (value !== undefined && value !== null && value !== '') {
           nextQuery[`filters[${field}]`] = String(value)
         }
@@ -294,11 +235,7 @@
   }
 
   function clearFilter(key: string) {
-<<<<<<< HEAD
     const nextQuery: Record<string, unknown> = { ...route.query }
-=======
-    const nextQuery: LocationQueryRaw = { ...route.query }
->>>>>>> 4afedaaf
     delete nextQuery[key]
     if (key === 'search') {
       delete nextQuery.searchField
@@ -318,11 +255,7 @@
   }
 
   function clearAllFilters() {
-<<<<<<< HEAD
     const nextQuery: Record<string, unknown> = { ...route.query }
-=======
-    const nextQuery: LocationQueryRaw = { ...route.query }
->>>>>>> 4afedaaf
     delete nextQuery.search
     delete nextQuery.searchField
     delete nextQuery.searchFields // Remove all filters[*] keys
