import { ref } from 'vue'
import { useEventBus } from '@vueuse/core'
import {
  EVENT_CRUD,
  EVENT_ACTIVITIES_UPDATED,
  EVENT_VISITS_UPDATED,
  type CrudEventPayload,
} from '@/types/events'
import { useToast } from './useToast'
import { useResourceService } from './useResourceService'

type VisitEntry<T = unknown> = {
  resource: string
  id: string
<<<<<<< HEAD
  data: unknown
=======
  data: T
>>>>>>> 4afedaaf
  lastVisited: number
  count: number
}

export type ActivityEntry<T = unknown> = {
  resource: string
  id: string
  action: 'create' | 'update' | 'delete'
  at: number
<<<<<<< HEAD
  beforeData?: unknown
  afterData?: unknown
=======
  beforeData?: T
  afterData?: T
>>>>>>> 4afedaaf
}

const VISITS_KEY = 'md_admin_recent_visits'
const ACTIVITIES_KEY = 'md_admin_recent_activities'

const started = ref(false)
let offCrud: (() => void) | null = null

function readJson<T>(key: string, fallback: T): T {
  try {
    const raw = localStorage.getItem(key)
    if (!raw) return fallback
    const parsed = JSON.parse(raw)
    return (parsed as T) ?? fallback
  } catch {
    return fallback
  }
}

function writeJson<T>(key: string, value: T) {
  try {
    localStorage.setItem(key, JSON.stringify(value))
  } catch {
    /* ignore */
  }
}

function getLimit(): number {
<<<<<<< HEAD
  const env: Record<string, unknown> = (import.meta as { env?: Record<string, unknown> }).env || {}
  const n = Number(env?.VITE_DASHBOARD_ACTIVITY_LIMIT)
=======
  const env =
    (import.meta as unknown as { env: { VITE_DASHBOARD_ACTIVITY_LIMIT: string } }).env || {}
  const n = Number((env as Record<string, unknown>)?.VITE_DASHBOARD_ACTIVITY_LIMIT)
>>>>>>> 4afedaaf
  return Number.isFinite(n) && n > 0 ? n : 10
}

export function useActivity() {
  const crudBus = useEventBus<CrudEventPayload>(EVENT_CRUD)
  const visitsBus = useEventBus<null>(EVENT_VISITS_UPDATED)
  const activitiesBus = useEventBus<null>(EVENT_ACTIVITIES_UPDATED)
  const toast = useToast()
  const service = useResourceService()

  const start = () => {
    if (started.value) return
    started.value = true
    offCrud = crudBus.on((evt: CrudEventPayload) => {
      try {
        logActivityFromEvent(evt)
      } catch {
        /* ignore */
      }
    })
  }

  const stop = () => {
    if (offCrud) offCrud()
    offCrud = null
    started.value = false
  }

<<<<<<< HEAD
  const recordVisit = (entry: { resource: string; id: string; data: unknown }) => {
=======
  const recordVisit = <T>(entry: { resource: string; id: string; data: T }) => {
>>>>>>> 4afedaaf
    const limit = getLimit()
    const list = readJson<VisitEntry<T>[]>(VISITS_KEY, [])
    const idx = list.findIndex((v) => v.resource === entry.resource && v.id === String(entry.id))
    const now = Date.now()
    if (idx >= 0) {
      const cur = list[idx]
      list[idx] = {
        ...cur,
        data: entry.data ?? cur.data,
        count: (cur.count || 0) + 1,
        lastVisited: now,
      }
    } else {
      list.push({
        resource: entry.resource,
        id: String(entry.id),
        data: entry.data,
        lastVisited: now,
        count: 1,
      })
    }
    // Sort and cap
    list.sort((a, b) => {
      if (b.count !== a.count) return b.count - a.count
      return b.lastVisited - a.lastVisited
    })
    writeJson(VISITS_KEY, list.slice(0, limit))
    visitsBus.emit(null)
  }

  const getRecentVisits = (limit?: number): VisitEntry[] => {
    const list = readJson<VisitEntry[]>(VISITS_KEY, [])
    const cap = limit ?? getLimit()
    return list.slice(0, cap)
  }

  function logActivityFromEvent(evt: CrudEventPayload) {
    const limit = getLimit()
    const list = readJson<ActivityEntry[]>(ACTIVITIES_KEY, [])
    list.unshift({
      resource: evt.resource,
      id: String(evt.id),
      action: evt.action,
      at: evt.at,
      beforeData: evt.beforeData,
      afterData: evt.afterData,
    })
    // Cap
    writeJson(ACTIVITIES_KEY, list.slice(0, limit))
    activitiesBus.emit(null)
  }

  const getRecentActivities = (limit?: number): ActivityEntry[] => {
    const list = readJson<ActivityEntry[]>(ACTIVITIES_KEY, [])
    const cap = limit ?? getLimit()
    return list
      .slice()
      .sort((a, b) => b.at - a.at)
      .slice(0, cap)
  }

  const revert = async (entry: ActivityEntry) => {
    try {
      if (entry.action === 'create') {
        await service.remove(entry.resource, entry.id)
        toast.push({
          id: Math.random().toString(36).slice(2),
<<<<<<< HEAD
          type: 'success' as const,
=======
          type: 'success',
>>>>>>> 4afedaaf
          title: 'Reverted creation',
          position: 'tr',
          body: `${entry.resource} ${entry.id} deleted`,
        })
      } else if (entry.action === 'update') {
        if (entry.beforeData) {
          await service.update(entry.resource, entry.id, entry.beforeData)
        }
        toast.push({
          id: Math.random().toString(36).slice(2),
<<<<<<< HEAD
          type: 'success' as const,
=======
          type: 'success',
>>>>>>> 4afedaaf
          title: 'Reverted update',
          position: 'tr',
          body: `${entry.resource} ${entry.id} restored`,
        })
      } else if (entry.action === 'delete') {
        if (entry.beforeData) {
          await service.create(entry.resource, entry.beforeData)
        }
        toast.push({
          id: Math.random().toString(36).slice(2),
<<<<<<< HEAD
          type: 'success' as const,
=======
          type: 'success',
>>>>>>> 4afedaaf
          title: 'Reverted deletion',
          position: 'tr',
          body: `${entry.resource} ${entry.id} recreated`,
        })
      }
    } catch (e: unknown) {
<<<<<<< HEAD
      toast.push({
        id: Math.random().toString(36).slice(2),
        type: 'error' as const,
        title: 'Revert failed',
        position: 'tr',
        body: (e as Error)?.message || 'Operation failed',
=======
      const message = e instanceof Error ? e.message : 'Operation failed'
      toast.push({
        id: Math.random().toString(36).slice(2),
        type: 'error',
        title: 'Revert failed',
        position: 'tr',
        body: message,
>>>>>>> 4afedaaf
      })
      throw e
    }
  }

  const clearAll = () => {
    try {
      localStorage.removeItem(VISITS_KEY)
      localStorage.removeItem(ACTIVITIES_KEY)
    } catch {
      /* ignore */
    }
    visitsBus.emit(null)
    activitiesBus.emit(null)
  }

  return {
    start,
    stop,
    recordVisit,
    getRecentVisits,
    getRecentActivities,
    revert,
    clearAll,
  }
}<|MERGE_RESOLUTION|>--- conflicted
+++ resolved
@@ -12,11 +12,7 @@
 type VisitEntry<T = unknown> = {
   resource: string
   id: string
-<<<<<<< HEAD
-  data: unknown
-=======
   data: T
->>>>>>> 4afedaaf
   lastVisited: number
   count: number
 }
@@ -26,13 +22,8 @@
   id: string
   action: 'create' | 'update' | 'delete'
   at: number
-<<<<<<< HEAD
-  beforeData?: unknown
-  afterData?: unknown
-=======
   beforeData?: T
   afterData?: T
->>>>>>> 4afedaaf
 }
 
 const VISITS_KEY = 'md_admin_recent_visits'
@@ -61,14 +52,8 @@
 }
 
 function getLimit(): number {
-<<<<<<< HEAD
   const env: Record<string, unknown> = (import.meta as { env?: Record<string, unknown> }).env || {}
   const n = Number(env?.VITE_DASHBOARD_ACTIVITY_LIMIT)
-=======
-  const env =
-    (import.meta as unknown as { env: { VITE_DASHBOARD_ACTIVITY_LIMIT: string } }).env || {}
-  const n = Number((env as Record<string, unknown>)?.VITE_DASHBOARD_ACTIVITY_LIMIT)
->>>>>>> 4afedaaf
   return Number.isFinite(n) && n > 0 ? n : 10
 }
 
@@ -97,11 +82,7 @@
     started.value = false
   }
 
-<<<<<<< HEAD
   const recordVisit = (entry: { resource: string; id: string; data: unknown }) => {
-=======
-  const recordVisit = <T>(entry: { resource: string; id: string; data: T }) => {
->>>>>>> 4afedaaf
     const limit = getLimit()
     const list = readJson<VisitEntry<T>[]>(VISITS_KEY, [])
     const idx = list.findIndex((v) => v.resource === entry.resource && v.id === String(entry.id))
@@ -169,11 +150,7 @@
         await service.remove(entry.resource, entry.id)
         toast.push({
           id: Math.random().toString(36).slice(2),
-<<<<<<< HEAD
           type: 'success' as const,
-=======
-          type: 'success',
->>>>>>> 4afedaaf
           title: 'Reverted creation',
           position: 'tr',
           body: `${entry.resource} ${entry.id} deleted`,
@@ -184,11 +161,7 @@
         }
         toast.push({
           id: Math.random().toString(36).slice(2),
-<<<<<<< HEAD
           type: 'success' as const,
-=======
-          type: 'success',
->>>>>>> 4afedaaf
           title: 'Reverted update',
           position: 'tr',
           body: `${entry.resource} ${entry.id} restored`,
@@ -199,33 +172,19 @@
         }
         toast.push({
           id: Math.random().toString(36).slice(2),
-<<<<<<< HEAD
           type: 'success' as const,
-=======
-          type: 'success',
->>>>>>> 4afedaaf
           title: 'Reverted deletion',
           position: 'tr',
           body: `${entry.resource} ${entry.id} recreated`,
         })
       }
     } catch (e: unknown) {
-<<<<<<< HEAD
       toast.push({
         id: Math.random().toString(36).slice(2),
         type: 'error' as const,
         title: 'Revert failed',
         position: 'tr',
         body: (e as Error)?.message || 'Operation failed',
-=======
-      const message = e instanceof Error ? e.message : 'Operation failed'
-      toast.push({
-        id: Math.random().toString(36).slice(2),
-        type: 'error',
-        title: 'Revert failed',
-        position: 'tr',
-        body: message,
->>>>>>> 4afedaaf
       })
       throw e
     }
